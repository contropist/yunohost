dnsmasq:
  test_conf: dnsmasq --test
dovecot:
  log: [/var/log/mail.log,/var/log/mail.err]
  needs_exposed_ports: [993]
  category: email
fail2ban:
  log: /var/log/fail2ban.log
  category: security
  test_conf: fail2ban-server --test
metronome:
  log: [/var/log/metronome/metronome.log,/var/log/metronome/metronome.err]
  needs_exposed_ports: [5222, 5269]
  category: xmpp
  ignore_if_package_is_not_installed: metronome
mysql:
  log: [/var/log/mysql.log,/var/log/mysql.err,/var/log/mysql/error.log]
  actual_systemd_service: mariadb
  category: database
  ignore_if_package_is_not_installed: mariadb-server
nginx:
  log: /var/log/nginx
  test_conf: nginx -t
  needs_exposed_ports: [80, 443]
  category: web
<<<<<<< HEAD
# Yunohost will dynamically add installed php-fpm services (7.3, 7.4, 8.0, ...) in services.py
#php7.3-fpm:
#  log: /var/log/php7.3-fpm.log
#  test_conf: php-fpm7.3 --test
#  category: web
=======
php7.4-fpm:
  log: /var/log/php7.4-fpm.log
  test_conf: php-fpm7.4 --test
  category: web
>>>>>>> ced9670e
postfix:
  log: [/var/log/mail.log,/var/log/mail.err]
  actual_systemd_service: postfix@-
  needs_exposed_ports: [25, 587]
  category: email
postgresql:
  actual_systemd_service: 'postgresql@11-main'
  category: database
  ignore_if_package_is_not_installed: postgresql-11
redis-server:
  log: /var/log/redis/redis-server.log
  category: database
rspamd:
  log: /var/log/rspamd/rspamd.log
  category: email
slapd:
  category: database
  test_conf: slapd -Tt
ssh:
  log: /var/log/auth.log
  test_conf: sshd -t
  needs_exposed_ports: [22]
  category: admin
yunohost-api:
  log: /var/log/yunohost/yunohost-api.log
  category: admin
yunohost-firewall:
  need_lock: true
  test_status: iptables -S | grep "^-A INPUT" | grep " --dport" | grep -q ACCEPT
  category: security
yunomdns:
  category: mdns
glances: null
nsswitch: null
ssl: null
yunohost: null
bind9: null
tahoe-lafs: null
memcached: null
udisks2: null
udisk-glue: null
amavis: null
postgrey: null
spamassassin: null
rmilter: null
php5-fpm: null
php7.0-fpm: null
php7.3-fpm:
nslcd: null
avahi-daemon: null<|MERGE_RESOLUTION|>--- conflicted
+++ resolved
@@ -23,27 +23,20 @@
   test_conf: nginx -t
   needs_exposed_ports: [80, 443]
   category: web
-<<<<<<< HEAD
 # Yunohost will dynamically add installed php-fpm services (7.3, 7.4, 8.0, ...) in services.py
-#php7.3-fpm:
-#  log: /var/log/php7.3-fpm.log
-#  test_conf: php-fpm7.3 --test
+#php7.4-fpm:
+#  log: /var/log/php7.4-fpm.log
+#  test_conf: php-fpm7.4 --test
 #  category: web
-=======
-php7.4-fpm:
-  log: /var/log/php7.4-fpm.log
-  test_conf: php-fpm7.4 --test
-  category: web
->>>>>>> ced9670e
 postfix:
   log: [/var/log/mail.log,/var/log/mail.err]
   actual_systemd_service: postfix@-
   needs_exposed_ports: [25, 587]
   category: email
 postgresql:
-  actual_systemd_service: 'postgresql@11-main'
+  actual_systemd_service: 'postgresql@13-main'
   category: database
-  ignore_if_package_is_not_installed: postgresql-11
+  ignore_if_package_is_not_installed: postgresql-13
 redis-server:
   log: /var/log/redis/redis-server.log
   category: database

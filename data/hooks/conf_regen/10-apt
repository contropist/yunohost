--- conflicted
+++ resolved
@@ -56,7 +56,6 @@
 do_post_regen() {
     regen_conf_files=$1
 
-<<<<<<< HEAD
     # Add sury key
     # We do this only at the post regen and if the key doesn't already exists, because we don't want the regenconf to fuck everything up if the regenconf runs while the network is down
     if [[ ! -s /etc/apt/trusted.gpg.d/extra_php_version.gpg ]]
@@ -64,12 +63,8 @@
         wget --timeout 900 --quiet "https://packages.sury.org/php/apt.gpg" --output-document=- | gpg --dearmor >"/etc/apt/trusted.gpg.d/extra_php_version.gpg"
     fi
 
-    # Make sure php7.3 is the default version when using php in cli
-    update-alternatives --set php /usr/bin/php7.3
-=======
     # Make sure php7.4 is the default version when using php in cli
     update-alternatives --set php /usr/bin/php7.4
->>>>>>> ced9670e
 }
 
 do_$1_regen ${@:2}
--- conflicted
+++ resolved
@@ -91,16 +91,12 @@
   regen_conf_files=$1
 
   [[ -z "$regen_conf_files" ]] \
-<<<<<<< HEAD
-    || sudo service dnsmasq restart
+    || service dnsmasq restart
 
   if [ -f /etc/cron.hourly/yunohost-rotate-dns-resolvers ]
   then
      chmod +x /etc/cron.hourly/yunohost-rotate-dns-resolvers
   fi
-=======
-    || service dnsmasq restart
->>>>>>> f6377b38
 }
 
 FORCE=${2:-0}

#!/bin/bash

# Check if apt is free to use, or wait, until timeout.
#
# [internal]
#
# usage: ynh_wait_dpkg_free
# | exit: Return 1 if dpkg is broken
#
# Requires YunoHost version 3.3.1 or higher.
ynh_wait_dpkg_free() {
    local try
    set +o xtrace # set +x
    # With seq 1 17, timeout will be almost 30 minutes
    for try in $(seq 1 17); do
        # Check if /var/lib/dpkg/lock is used by another process
        if lsof /var/lib/dpkg/lock >/dev/null; then
            echo "apt is already in use..."
            # Sleep an exponential time at each round
            sleep $((try * try))
        else
            # Check if dpkg hasn't been interrupted and is fully available.
            # See this for more information: https://sources.debian.org/src/apt/1.4.9/apt-pkg/deb/debsystem.cc/#L141-L174
            local dpkg_dir="/var/lib/dpkg/updates/"

            # For each file in $dpkg_dir
            while read dpkg_file <&9; do
                # Check if the name of this file contains only numbers.
                if echo "$dpkg_file" | grep --perl-regexp --quiet "^[[:digit:]]+$"; then
                    # If so, that a remaining of dpkg.
                    ynh_print_err "dpkg was interrupted, you must manually run 'sudo dpkg --configure -a' to correct the problem."
                    set -o xtrace # set -x
                    return 1
                fi
            done 9<<<"$(ls -1 $dpkg_dir)"
            set -o xtrace # set -x
            return 0
        fi
    done
    echo "apt still used, but timeout reached !"
    set -o xtrace # set -x
}

# Check either a package is installed or not
#
# example: ynh_package_is_installed --package=yunohost && echo "installed"
#
# usage: ynh_package_is_installed --package=name
# | arg: -p, --package=     - the package name to check
# | ret: 0 if the package is installed, 1 else.
#
# Requires YunoHost version 2.2.4 or higher.
ynh_package_is_installed() {
    # Declare an array to define the options of this helper.
    local legacy_args=p
    local -A args_array=([p]=package=)
    local package
    # Manage arguments with getopts
    ynh_handle_getopts_args "$@"

    ynh_wait_dpkg_free
    dpkg-query --show --showformat='${Status}' "$package" 2>/dev/null \
        | grep --count "ok installed" &>/dev/null
}

# Get the version of an installed package
#
# example: version=$(ynh_package_version --package=yunohost)
#
# usage: ynh_package_version --package=name
# | arg: -p, --package=     - the package name to get version
# | ret: the version or an empty string
#
# Requires YunoHost version 2.2.4 or higher.
ynh_package_version() {
    # Declare an array to define the options of this helper.
    local legacy_args=p
    local -A args_array=([p]=package=)
    local package
    # Manage arguments with getopts
    ynh_handle_getopts_args "$@"

    if ynh_package_is_installed "$package"; then
        dpkg-query --show --showformat='${Version}' "$package" 2>/dev/null
    else
        echo ''
    fi
}

# APT wrapper for non-interactive operation
#
# [internal]
#
# usage: ynh_apt update
#
# Requires YunoHost version 2.4.0.3 or higher.
ynh_apt() {
    ynh_wait_dpkg_free
    LC_ALL=C DEBIAN_FRONTEND=noninteractive apt-get --assume-yes --quiet -o=Acquire::Retries=3 -o=Dpkg::Use-Pty=0 $@
}

# Update package index files
#
# usage: ynh_package_update
#
# Requires YunoHost version 2.2.4 or higher.
ynh_package_update() {
    ynh_apt update
}

# Install package(s)
#
# usage: ynh_package_install name [name [...]]
# | arg: name - the package name to install
#
# Requires YunoHost version 2.2.4 or higher.
ynh_package_install() {
    ynh_apt --no-remove --option Dpkg::Options::=--force-confdef \
        --option Dpkg::Options::=--force-confold install $@
}

# Remove package(s)
#
# usage: ynh_package_remove name [name [...]]
# | arg: name - the package name to remove
#
# Requires YunoHost version 2.2.4 or higher.
ynh_package_remove() {
    ynh_apt remove $@
}

# Remove package(s) and their uneeded dependencies
#
# usage: ynh_package_autoremove name [name [...]]
# | arg: name - the package name to remove
#
# Requires YunoHost version 2.2.4 or higher.
ynh_package_autoremove() {
    ynh_apt autoremove $@
}

# Purge package(s) and their uneeded dependencies
#
# usage: ynh_package_autopurge name [name [...]]
# | arg: name - the package name to autoremove and purge
#
# Requires YunoHost version 2.7.2 or higher.
ynh_package_autopurge() {
    ynh_apt autoremove --purge $@
}

# Build and install a package from an equivs control file
#
# [internal]
#
# example: generate an empty control file with `equivs-control`, adjust its
#          content and use helper to build and install the package:
#              ynh_package_install_from_equivs /path/to/controlfile
#
# usage: ynh_package_install_from_equivs controlfile
# | arg: controlfile - path of the equivs control file
#
# Requires YunoHost version 2.2.4 or higher.
ynh_package_install_from_equivs() {
    local controlfile=$1

    # retrieve package information
    local pkgname=$(grep '^Package: ' $controlfile | cut --delimiter=' ' --fields=2)    # Retrieve the name of the debian package
    local pkgversion=$(grep '^Version: ' $controlfile | cut --delimiter=' ' --fields=2) # And its version number
    [[ -z "$pkgname" || -z "$pkgversion" ]] \
        && ynh_die --message="Invalid control file" # Check if this 2 variables aren't empty.

    # Update packages cache
    ynh_package_update

    # Build and install the package
    local TMPDIR=$(mktemp --directory)

<<<<<<< HEAD
    # Make sure to delete the legacy compat file
    # It's now handle somewhat magically through the control file
    rm -f /usr/share/equivs/template/debian/compat
=======
    # Force the compatibility level at 10, levels below are deprecated
    echo 10 >/usr/share/equivs/template/debian/compat
>>>>>>> 480875f6

    # Note that the cd executes into a sub shell
    # Create a fake deb package with equivs-build and the given control file
    # Install the fake package without its dependencies with dpkg
    # Install missing dependencies with ynh_package_install
    ynh_wait_dpkg_free
    cp "$controlfile" "${TMPDIR}/control"
<<<<<<< HEAD
    (cd "$TMPDIR"
    LC_ALL=C equivs-build ./control 2>&1
    LC_ALL=C dpkg --force-depends --install "./${pkgname}_${pkgversion}_all.deb" 2>&1 | tee ./dpkg_log)

    ynh_package_install --fix-broken || \
        { # If the installation failed
        # (the following is ran inside { } to not start a subshell otherwise ynh_die wouldnt exit the original process)
        # Parse the list of problematic dependencies from dpkg's log ...
        # (relevant lines look like: "foo-ynh-deps depends on bar; however:")
        local problematic_dependencies="$(cat $TMPDIR/dpkg_log | grep -oP '(?<=-ynh-deps depends on ).*(?=; however)' | tr '\n' ' ')"
        # Fake an install of those dependencies to see the errors
        # The sed command here is, Print only from 'Reading state info' to the end.
        [[ -n "$problematic_dependencies" ]] && ynh_package_install $problematic_dependencies --dry-run 2>&1 | sed --quiet '/Reading state info/,$p' | grep -v "fix-broken\|Reading state info" >&2
        ynh_die --message="Unable to install dependencies"; }
    [[ -n "$TMPDIR" ]] && rm --recursive --force $TMPDIR	# Remove the temp dir.
=======
    (
        cd "$TMPDIR"
        LC_ALL=C equivs-build ./control 1>/dev/null
        LC_ALL=C dpkg --force-depends --install "./${pkgname}_${pkgversion}_all.deb" 2>&1 | tee ./dpkg_log
    )

    ynh_package_install --fix-broken \
        || { # If the installation failed
            # (the following is ran inside { } to not start a subshell otherwise ynh_die wouldnt exit the original process)
            # Parse the list of problematic dependencies from dpkg's log ...
            # (relevant lines look like: "foo-ynh-deps depends on bar; however:")
            local problematic_dependencies="$(cat $TMPDIR/dpkg_log | grep -oP '(?<=-ynh-deps depends on ).*(?=; however)' | tr '\n' ' ')"
            # Fake an install of those dependencies to see the errors
            # The sed command here is, Print only from 'Reading state info' to the end.
            [[ -n "$problematic_dependencies" ]] && ynh_package_install $problematic_dependencies --dry-run 2>&1 | sed --quiet '/Reading state info/,$p' | grep -v "fix-broken\|Reading state info" >&2
            ynh_die --message="Unable to install dependencies"
        }
    [[ -n "$TMPDIR" ]] && rm --recursive --force $TMPDIR # Remove the temp dir.
>>>>>>> 480875f6

    # check if the package is actually installed
    ynh_package_is_installed "$pkgname"
}

YNH_INSTALL_APP_DEPENDENCIES_REPLACE="true"

# Define and install dependencies with a equivs control file
#
# This helper can/should only be called once per app
#
# example : ynh_install_app_dependencies dep1 dep2 "dep3|dep4|dep5"
#
# usage: ynh_install_app_dependencies dep [dep [...]]
# | arg: dep - the package name to install in dependence.
# | arg: "dep1|dep2|…" - You can specify alternatives. It will require to install (dep1 or dep2, etc).
#
# Requires YunoHost version 2.6.4 or higher.
ynh_install_app_dependencies() {
    local dependencies=$@
    # Add a comma for each space between packages. But not add a comma if the space separate a version specification. (See  below)
    dependencies="$(echo "$dependencies" | sed 's/\([^\<=\>]\)\ \([^(]\)/\1, \2/g')"
    local dependencies=${dependencies//|/ | }
    local manifest_path="$YNH_APP_BASEDIR/manifest.json"

    local version=$(jq -r '.version' "$manifest_path")
    if [ -z "${version}" ] || [ "$version" == "null" ]; then
        version="1.0"
    fi
    local dep_app=${app//_/-} # Replace all '_' by '-'

    # Handle specific versions
    if [[ "$dependencies" =~ [\<=\>] ]]; then
        # Replace version specifications by relationships syntax
        # https://www.debian.org/doc/debian-policy/ch-relationships.html
        # Sed clarification
        # [^(\<=\>] ignore if it begins by ( or < = >. To not apply twice.
        # [\<=\>] matches < = or >
        # \+ matches one or more occurence of the previous characters, for >= or >>.
        # [^,]\+ matches all characters except ','
        # Ex: 'package>=1.0' will be replaced by 'package (>= 1.0)'
        dependencies="$(echo "$dependencies" | sed 's/\([^(\<=\>]\)\([\<=\>]\+\)\([^,]\+\)/\1 (\2 \3)/g')"
    fi

    # Check for specific php dependencies which requires sury
    # This grep will for example return "7.4" if dependencies is "foo bar php7.4-pwet php-gni"
    # The (?<=php) syntax corresponds to lookbehind ;)
    local specific_php_version=$(echo $dependencies | grep -oP '(?<=php)[0-9.]+(?=-|\>)' | sort -u)

    # Ignore case where the php version found is the one available in debian vanilla
    [[ "$specific_php_version" != "$YNH_DEFAULT_PHP_VERSION" ]] || specific_php_version=""

    if [[ -n "$specific_php_version" ]]
    then
        # Cover a small edge case where a packager could have specified "php7.4-pwet php5-gni" which is confusing
        [[ $(echo $specific_php_version | wc -l) -eq 1 ]] \
            || ynh_die --message="Inconsistent php versions in dependencies ... found : $specific_php_version"

        dependencies+=", php${specific_php_version}, php${specific_php_version}-fpm, php${specific_php_version}-common"

        ynh_add_sury
    fi


    # The first time we run ynh_install_app_dependencies, we will replace the
    # entire control file (This is in particular meant to cover the case of
    # upgrade script where ynh_install_app_dependencies is called with this
    # expected effect) Otherwise, any subsequent call will add dependencies
    # to those already present in the equivs control file.
    if [[ $YNH_INSTALL_APP_DEPENDENCIES_REPLACE == "true" ]]
    then
        YNH_INSTALL_APP_DEPENDENCIES_REPLACE="false"
    else
        local current_dependencies=""
        if ynh_package_is_installed --package="${dep_app}-ynh-deps"
        then
            current_dependencies="$(dpkg-query --show --showformat='${Depends}' ${dep_app}-ynh-deps) "
            current_dependencies=${current_dependencies// | /|}
        fi
        dependencies="$current_dependencies, $dependencies"
    fi

    #
    # Epic ugly hack to fix the goddamn dependency nightmare of sury
    # Sponsored by the "Djeezusse Fokin Kraiste Why Do Adminsys Has To Be So Fucking Complicated I Should Go Grow Potatoes Instead Of This Shit" collective
    # https://github.com/YunoHost/issues/issues/1407
    #
    # If we require to install php dependency
    if grep --quiet 'php' <<< "$dependencies"; then
        # And we have packages from sury installed (7.0.33-10+weirdshiftafter instead of 7.0.33-0 on debian)
        if dpkg --list | grep "php7.0" | grep --quiet --invert-match "7.0.33-0+deb9"; then
            # And sury ain't already in sources.lists
            if ! grep --recursive --quiet "^ *deb.*sury" /etc/apt/sources.list*; then
                # Re-add sury
                ynh_add_sury
            fi
        fi
    fi

    cat >/tmp/${dep_app}-ynh-deps.control <<EOF # Make a control file for equivs-build
Section: misc
Priority: optional
Package: ${dep_app}-ynh-deps
Version: ${version}
Depends: ${dependencies}
Architecture: all
Description: Fake package for ${app} (YunoHost app) dependencies
 This meta-package is only responsible of installing its dependencies.
EOF
    ynh_package_install_from_equivs /tmp/${dep_app}-ynh-deps.control \
        || ynh_die --message="Unable to install dependencies" # Install the fake package and its dependencies
    rm /tmp/${dep_app}-ynh-deps.control

    ynh_app_setting_set --app=$app --key=apt_dependencies --value="$dependencies"

    if [[ -n "$specific_php_version" ]]
    then
        # Set the default php version back as the default version for php-cli.
        update-alternatives --set php /usr/bin/php$YNH_DEFAULT_PHP_VERSION

        # Store phpversion into the config of this app
        ynh_app_setting_set --app=$app --key=phpversion --value=$specific_php_version

        # Integrate new php-fpm service in yunohost
        yunohost service add php${specific_php_version}-fpm --log "/var/log/php${phpversion}-fpm.log"
    elif grep --quiet 'php' <<< "$dependencies"; then
        # Store phpversion into the config of this app
        ynh_app_setting_set --app=$app --key=phpversion --value=$YNH_DEFAULT_PHP_VERSION
    fi
}

# Add sury repository with adequate pin strategy
#
# [internal]
#
# usage: ynh_add_sury
#
ynh_add_sury() {

    # Add an extra repository for those packages
    ynh_install_extra_repo --repo="https://packages.sury.org/php/ $(ynh_get_debian_release) main" --key="https://packages.sury.org/php/apt.gpg" --name=extra_php_version --priority=600

}


# Add dependencies to install with ynh_install_app_dependencies
#
# usage: ynh_add_app_dependencies --package=phpversion [--replace]
# | arg: -p, --package=     - Packages to add as dependencies for the app.
#
# Requires YunoHost version 3.8.1 or higher.
ynh_add_app_dependencies() {
    # Declare an array to define the options of this helper.
    local legacy_args=pr
    local -A args_array=([p]=package= [r]=replace)
    local package
    # Manage arguments with getopts
    ynh_handle_getopts_args "$@"

    ynh_print_warn --message="Packagers: ynh_add_app_dependencies is deprecated and is now only an alias to ynh_install_app_dependencies"
    ynh_install_app_dependencies "${package}"
}

# Remove fake package and its dependencies
#
# Dependencies will removed only if no other package need them.
#
# usage: ynh_remove_app_dependencies
#
# Requires YunoHost version 2.6.4 or higher.
ynh_remove_app_dependencies() {
    local dep_app=${app//_/-}	# Replace all '_' by '-'

    local current_dependencies=""
    if ynh_package_is_installed --package="${dep_app}-ynh-deps"; then
        current_dependencies="$(dpkg-query --show --showformat='${Depends}' ${dep_app}-ynh-deps) "
        current_dependencies=${current_dependencies// | /|}
    fi

    ynh_package_autopurge ${dep_app}-ynh-deps	# Remove the fake package and its dependencies if they not still used.

    # Check if this app used a specific php version ... in which case we check
    # if the corresponding php-fpm is still there. Otherwise, we remove the
    # service from yunohost as well

    local specific_php_version=$(echo $current_dependencies | tr '-' ' ' | grep -o -E "\<php[0-9.]+\>" | sed 's/php//g' | sort | uniq)
    [[ "$specific_php_version" != "$YNH_DEFAULT_PHP_VERSION" ]] || specific_php_version=""
    if [[ -n "$specific_php_version" ]] && ! ynh_package_is_installed --package="php${specific_php_version}-fpm"; then
        yunohost service remove php${specific_php_version}-fpm
    fi
}

# Install packages from an extra repository properly.
#
# usage: ynh_install_extra_app_dependencies --repo="repo" --package="dep1 dep2" [--key=key_url] [--name=name]
# | arg: -r, --repo=    - Complete url of the extra repository.
# | arg: -p, --package= - The packages to install from this extra repository
# | arg: -k, --key=     - url to get the public key.
# | arg: -n, --name=    - Name for the files for this repo, $app as default value.
#
# Requires YunoHost version 3.8.1 or higher.
ynh_install_extra_app_dependencies() {
    # Declare an array to define the options of this helper.
    local legacy_args=rpkn
    local -A args_array=([r]=repo= [p]=package= [k]=key= [n]=name=)
    local repo
    local package
    local key
    local name
    # Manage arguments with getopts
    ynh_handle_getopts_args "$@"
    name="${name:-$app}"
    key=${key:-}

    # Set a key only if asked
    if [ -n "$key" ]; then
        key="--key=$key"
    fi
    # Add an extra repository for those packages
    ynh_install_extra_repo --repo="$repo" $key --priority=995 --name=$name

    # Install requested dependencies from this extra repository.
    ynh_install_app_dependencies "$package"

    # Remove this extra repository after packages are installed
    ynh_remove_extra_repo --name=$app
}

# Add an extra repository correctly, pin it and get the key.
#
# [internal]
#
# usage: ynh_install_extra_repo --repo="repo" [--key=key_url] [--priority=priority_value] [--name=name] [--append]
# | arg: -r, --repo=        - Complete url of the extra repository.
# | arg: -k, --key=         - url to get the public key.
# | arg: -p, --priority=    - Priority for the pin
# | arg: -n, --name=        - Name for the files for this repo, $app as default value.
# | arg: -a, --append       - Do not overwrite existing files.
#
# Requires YunoHost version 3.8.1 or higher.
ynh_install_extra_repo() {
    # Declare an array to define the options of this helper.
    local legacy_args=rkpna
    local -A args_array=([r]=repo= [k]=key= [p]=priority= [n]=name= [a]=append)
    local repo
    local key
    local priority
    local name
    local append
    # Manage arguments with getopts
    ynh_handle_getopts_args "$@"
    name="${name:-$app}"
    append=${append:-0}
    key=${key:-}
    priority=${priority:-}

    if [ $append -eq 1 ]; then
        append="--append"
        wget_append="tee --append"
    else
        append=""
        wget_append="tee"
    fi

    # Split the repository into uri, suite and components.
    # Remove "deb " at the beginning of the repo.
    repo="${repo#deb }"

    # Get the uri
    local uri="$(echo "$repo" | awk '{ print $1 }')"

    # Get the suite
    local suite="$(echo "$repo" | awk '{ print $2 }')"

    # Get the components
    local component="${repo##$uri $suite }"

    # Add the repository into sources.list.d
    ynh_add_repo --uri="$uri" --suite="$suite" --component="$component" --name="$name" $append

    # Pin the new repo with the default priority, so it won't be used for upgrades.
    # Build $pin from the uri without http and any sub path
    local pin="${uri#*://}"
    pin="${pin%%/*}"
    # Set a priority only if asked
    if [ -n "$priority" ]; then
        priority="--priority=$priority"
    fi
    ynh_pin_repo --package="*" --pin="origin \"$pin\"" $priority --name="$name" $append

    # Get the public key for the repo
    if [ -n "$key" ]; then
        mkdir --parents "/etc/apt/trusted.gpg.d"
        # Timeout option is here to enforce the timeout on dns query and tcp connect (c.f. man wget)
        wget --timeout 900 --quiet "$key" --output-document=- | gpg --dearmor | $wget_append /etc/apt/trusted.gpg.d/$name.gpg >/dev/null
    fi

    # Update the list of package with the new repo
    ynh_package_update
}

# Remove an extra repository and the assiociated configuration.
#
# [internal]
#
# usage: ynh_remove_extra_repo [--name=name]
# | arg: -n, --name=    - Name for the files for this repo, $app as default value.
#
# Requires YunoHost version 3.8.1 or higher.
ynh_remove_extra_repo() {
    # Declare an array to define the options of this helper.
    local legacy_args=n
    local -A args_array=([n]=name=)
    local name
    # Manage arguments with getopts
    ynh_handle_getopts_args "$@"
    name="${name:-$app}"

    ynh_secure_remove --file="/etc/apt/sources.list.d/$name.list"
    # Sury pinning is managed by the regenconf in the core...
    [[ "$name" == "extra_php_version" ]] || ynh_secure_remove "/etc/apt/preferences.d/$name"
    ynh_secure_remove --file="/etc/apt/trusted.gpg.d/$name.gpg" >/dev/null
    ynh_secure_remove --file="/etc/apt/trusted.gpg.d/$name.asc" >/dev/null

    # Update the list of package to exclude the old repo
    ynh_package_update
}

# Add a repository.
#
# [internal]
#
# usage: ynh_add_repo --uri=uri --suite=suite --component=component [--name=name] [--append]
# | arg: -u, --uri=         - Uri of the repository.
# | arg: -s, --suite=       - Suite of the repository.
# | arg: -c, --component=   - Component of the repository.
# | arg: -n, --name=        - Name for the files for this repo, $app as default value.
# | arg: -a, --append       - Do not overwrite existing files.
#
# Example for a repo like deb http://forge.yunohost.org/debian/ stretch stable
#                             uri                               suite   component
# ynh_add_repo --uri=http://forge.yunohost.org/debian/ --suite=stretch --component=stable
#
# Requires YunoHost version 3.8.1 or higher.
ynh_add_repo() {
    # Declare an array to define the options of this helper.
    local legacy_args=uscna
    local -A args_array=([u]=uri= [s]=suite= [c]=component= [n]=name= [a]=append)
    local uri
    local suite
    local component
    local name
    local append
    # Manage arguments with getopts
    ynh_handle_getopts_args "$@"
    name="${name:-$app}"
    append=${append:-0}

    if [ $append -eq 1 ]; then
        append="tee --append"
    else
        append="tee"
    fi

    mkdir --parents "/etc/apt/sources.list.d"
    # Add the new repo in sources.list.d
    echo "deb $uri $suite $component" \
        | $append "/etc/apt/sources.list.d/$name.list"
}

# Pin a repository.
#
# [internal]
#
# usage: ynh_pin_repo --package=packages --pin=pin_filter [--priority=priority_value] [--name=name] [--append]
# | arg: -p, --package=     - Packages concerned by the pin. Or all, *.
# | arg: -i, --pin=         - Filter for the pin.
# | arg: -p, --priority=    - Priority for the pin
# | arg: -n, --name=        - Name for the files for this repo, $app as default value.
# | arg: -a, --append       - Do not overwrite existing files.
#
# See https://manpages.debian.org/stretch/apt/apt_preferences.5.en.html#How_APT_Interprets_Priorities for information about pinning.
#
# Requires YunoHost version 3.8.1 or higher.
ynh_pin_repo() {
    # Declare an array to define the options of this helper.
    local legacy_args=pirna
    local -A args_array=([p]=package= [i]=pin= [r]=priority= [n]=name= [a]=append)
    local package
    local pin
    local priority
    local name
    local append
    # Manage arguments with getopts
    ynh_handle_getopts_args "$@"
    package="${package:-*}"
    priority=${priority:-50}
    name="${name:-$app}"
    append=${append:-0}

    if [ $append -eq 1 ]; then
        append="tee --append"
    else
        append="tee"
    fi

    # Sury pinning is managed by the regenconf in the core...
    [[ "$name" != "extra_php_version" ]] || return 0

    mkdir --parents "/etc/apt/preferences.d"
    echo "Package: $package
Pin: $pin
Pin-Priority: $priority
" \
        | $append "/etc/apt/preferences.d/$name"
}<|MERGE_RESOLUTION|>--- conflicted
+++ resolved
@@ -176,14 +176,9 @@
     # Build and install the package
     local TMPDIR=$(mktemp --directory)
 
-<<<<<<< HEAD
     # Make sure to delete the legacy compat file
     # It's now handle somewhat magically through the control file
     rm -f /usr/share/equivs/template/debian/compat
-=======
-    # Force the compatibility level at 10, levels below are deprecated
-    echo 10 >/usr/share/equivs/template/debian/compat
->>>>>>> 480875f6
 
     # Note that the cd executes into a sub shell
     # Create a fake deb package with equivs-build and the given control file
@@ -191,26 +186,9 @@
     # Install missing dependencies with ynh_package_install
     ynh_wait_dpkg_free
     cp "$controlfile" "${TMPDIR}/control"
-<<<<<<< HEAD
-    (cd "$TMPDIR"
-    LC_ALL=C equivs-build ./control 2>&1
-    LC_ALL=C dpkg --force-depends --install "./${pkgname}_${pkgversion}_all.deb" 2>&1 | tee ./dpkg_log)
-
-    ynh_package_install --fix-broken || \
-        { # If the installation failed
-        # (the following is ran inside { } to not start a subshell otherwise ynh_die wouldnt exit the original process)
-        # Parse the list of problematic dependencies from dpkg's log ...
-        # (relevant lines look like: "foo-ynh-deps depends on bar; however:")
-        local problematic_dependencies="$(cat $TMPDIR/dpkg_log | grep -oP '(?<=-ynh-deps depends on ).*(?=; however)' | tr '\n' ' ')"
-        # Fake an install of those dependencies to see the errors
-        # The sed command here is, Print only from 'Reading state info' to the end.
-        [[ -n "$problematic_dependencies" ]] && ynh_package_install $problematic_dependencies --dry-run 2>&1 | sed --quiet '/Reading state info/,$p' | grep -v "fix-broken\|Reading state info" >&2
-        ynh_die --message="Unable to install dependencies"; }
-    [[ -n "$TMPDIR" ]] && rm --recursive --force $TMPDIR	# Remove the temp dir.
-=======
     (
         cd "$TMPDIR"
-        LC_ALL=C equivs-build ./control 1>/dev/null
+        LC_ALL=C equivs-build ./control 2>&1
         LC_ALL=C dpkg --force-depends --install "./${pkgname}_${pkgversion}_all.deb" 2>&1 | tee ./dpkg_log
     )
 
@@ -226,7 +204,6 @@
             ynh_die --message="Unable to install dependencies"
         }
     [[ -n "$TMPDIR" ]] && rm --recursive --force $TMPDIR # Remove the temp dir.
->>>>>>> 480875f6
 
     # check if the package is actually installed
     ynh_package_is_installed "$pkgname"

--- conflicted
+++ resolved
@@ -646,17 +646,8 @@
             elif app_current_version == app_new_version:
                 upgrade_type = "UPGRADE_SAME"
             else:
-<<<<<<< HEAD
-                app_current_version_upstream, app_current_version_pkg = str(
-                    app_current_version_raw
-                ).split("~ynh")
-                app_new_version_upstream, app_new_version_pkg = str(
-                    app_new_version_raw
-                ).split("~ynh")
-=======
-                app_current_version_upstream, _ = str(app_current_version).split("~ynh")
-                app_new_version_upstream, _ = str(app_new_version).split("~ynh")
->>>>>>> 491588bb
+                app_current_version_upstream, _ = str(app_current_version_raw).split("~ynh")
+                app_new_version_upstream, _ = str(app_new_version_raw).split("~ynh")
                 if app_current_version_upstream == app_new_version_upstream:
                     upgrade_type = "UPGRADE_PACKAGE"
                 else:

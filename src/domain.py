#
# Copyright (c) 2022 YunoHost Contributors
#
# This file is part of YunoHost (see https://yunohost.org)
#
# This program is free software: you can redistribute it and/or modify
# it under the terms of the GNU Affero General Public License as
# published by the Free Software Foundation, either version 3 of the
# License, or (at your option) any later version.
#
# This program is distributed in the hope that it will be useful,
# but WITHOUT ANY WARRANTY; without even the implied warranty of
# MERCHANTABILITY or FITNESS FOR A PARTICULAR PURPOSE.  See the
# GNU Affero General Public License for more details.
#
# You should have received a copy of the GNU Affero General Public License
# along with this program. If not, see <http://www.gnu.org/licenses/>.
#
import os
import time
from typing import List, Optional
from collections import OrderedDict

from moulinette import m18n, Moulinette
from moulinette.core import MoulinetteError
from moulinette.utils.log import getActionLogger
from moulinette.utils.filesystem import write_to_file, read_yaml, write_to_yaml, rm

from yunohost.app import (
    app_ssowatconf,
    _installed_apps,
    _get_app_settings,
    _get_conflicting_apps,
)
from yunohost.regenconf import regen_conf, _force_clear_hashes, _process_regen_conf
from yunohost.utils.config import ConfigPanel, Question
from yunohost.utils.error import YunohostError, YunohostValidationError
from yunohost.utils.dns import is_yunohost_dyndns_domain
from yunohost.log import is_unit_operation

logger = getActionLogger("yunohost.domain")

DOMAIN_SETTINGS_DIR = "/etc/yunohost/domains"

# Lazy dev caching to avoid re-query ldap every time we need the domain list
# The cache automatically expire every 15 seconds, to prevent desync between
#  yunohost CLI and API which run in different processes
domain_list_cache: List[str] = []
domain_list_cache_timestamp = 0
main_domain_cache: Optional[str] = None
main_domain_cache_timestamp = 0
DOMAIN_CACHE_DURATION = 15


def _get_maindomain():
    global main_domain_cache
    global main_domain_cache_timestamp
    if (
        not main_domain_cache
        or abs(main_domain_cache_timestamp - time.time()) > DOMAIN_CACHE_DURATION
    ):
        with open("/etc/yunohost/current_host", "r") as f:
            main_domain_cache = f.readline().rstrip()
        main_domain_cache_timestamp = time.time()

    return main_domain_cache


def _get_domains(exclude_subdomains=False):
    global domain_list_cache
    global domain_list_cache_timestamp
    if (
        not domain_list_cache
        or abs(domain_list_cache_timestamp - time.time()) > DOMAIN_CACHE_DURATION
    ):
        from yunohost.utils.ldap import _get_ldap_interface

        ldap = _get_ldap_interface()
        result = [
            entry["virtualdomain"][0]
            for entry in ldap.search("ou=domains", "virtualdomain=*", ["virtualdomain"])
        ]

        def cmp_domain(domain):
            # Keep the main part of the domain and the extension together
            # eg: this.is.an.example.com -> ['example.com', 'an', 'is', 'this']
            domain = domain.split(".")
            domain[-1] = domain[-2] + domain.pop()
            return list(reversed(domain))

        domain_list_cache = sorted(result, key=cmp_domain)
        domain_list_cache_timestamp = time.time()

    if exclude_subdomains:
        return [
            domain for domain in domain_list_cache if not _get_parent_domain_of(domain)
        ]

    return domain_list_cache


<<<<<<< HEAD
def domain_list(exclude_subdomains=False, auto_push=False, full=False):
=======
def domain_list(exclude_subdomains=False, tree=False, features=[]):
>>>>>>> e7a0e659
    """
    List domains

    Keyword argument:
        exclude_subdomains -- Filter out domains that are subdomains of other declared domains
        tree -- Display domains as a hierarchy tree

    """
<<<<<<< HEAD
    global domain_list_cache
    if not (exclude_subdomains or full) and domain_list_cache:
        return domain_list_cache
=======
>>>>>>> e7a0e659

    domains = _get_domains(exclude_subdomains)
    main = _get_maindomain()

    if features:
        domains_filtered = []
        for domain in domains:
            config = domain_config_get(domain, key="feature", export=True)
            if any(config.get(feature) == 1 for feature in features):
                domains_filtered.append(domain)
        domains = domains_filtered

    if not tree:
        return {"domains": domains, "main": main}

<<<<<<< HEAD
    result_list = []
    for domain in result:
        if exclude_subdomains:
            parent_domain = domain.split(".", 1)[1]
            if parent_domain in result:
                continue
        if auto_push and not domain_config_get(domain, key="dns.zone.autopush"):
            continue
=======
    if tree and exclude_subdomains:
        return {
            "domains": OrderedDict({domain: {} for domain in domains}),
            "main": main,
        }
>>>>>>> e7a0e659

    def get_parent_dict(tree, child):
        # If parent exists it should be the last added (see `_get_domains` ordering)
        possible_parent = next(reversed(tree)) if tree else None
        if possible_parent and child.endswith(f".{possible_parent}"):
            return get_parent_dict(tree[possible_parent], child)
        return tree

    result = OrderedDict()
    for domain in domains:
        parent = get_parent_dict(result, domain)
        parent[domain] = OrderedDict()

    return {"domains": result, "main": main}

<<<<<<< HEAD
    if full:
        for i in range(len(result_list)):
            domain = result_list[i]
            dyndns = is_yunohost_dyndns_domain(domain) and len(domain.split(".")) == 3
            result_list[i] = {'name': domain, 'isdyndns': dyndns}

    result = {"domains": result_list, "main": _get_maindomain()}

    # Cache answer only if not using exclude_subdomains or full
    if not (full or exclude_subdomains):
        domain_list_cache = result

    return result
=======

def domain_info(domain):
    """
    Print aggregate data for a specific domain

    Keyword argument:
        domain     -- Domain to be checked
    """

    from yunohost.app import app_info
    from yunohost.dns import _get_registar_settings

    _assert_domain_exists(domain)

    registrar, _ = _get_registar_settings(domain)
    certificate = domain_cert_status([domain], full=True)["certificates"][domain]

    apps = []
    for app in _installed_apps():
        settings = _get_app_settings(app)
        if settings.get("domain") == domain:
            apps.append(
                {
                    "name": app_info(app)["name"],
                    "id": app,
                    "path": settings.get("path", ""),
                }
            )

    return {
        "certificate": certificate,
        "registrar": registrar,
        "apps": apps,
        "main": _get_maindomain() == domain,
        "topest_parent": _get_parent_domain_of(domain, topest=True),
        # TODO : add parent / child domains ?
    }
>>>>>>> e7a0e659


def _assert_domain_exists(domain):
    if domain not in _get_domains():
        raise YunohostValidationError("domain_unknown", domain=domain)


def _list_subdomains_of(parent_domain):

    _assert_domain_exists(parent_domain)

    out = []
    for domain in _get_domains():
        if domain.endswith(f".{parent_domain}"):
            out.append(domain)

    return out


def _get_parent_domain_of(domain, return_self=False, topest=False):

    domains = _get_domains(exclude_subdomains=topest)

    domain_ = domain
    while "." in domain_:
        domain_ = domain_.split(".", 1)[1]
        if domain_ in domains:
            return domain_

    return domain if return_self else None


@is_unit_operation(exclude=["dyndns_password_recovery"])
def domain_add(operation_logger, domain, dyndns_password_recovery=None, no_subscribe=False):
    """
    Create a custom domain

    Keyword argument:
        domain -- Domain name to add
        dyndns -- Subscribe to DynDNS
        dyndns_password_recovery -- Password used to later unsubscribe from DynDNS
        no_unsubscribe -- If we want to just add the DynDNS domain to the list, without subscribing
    """
    from yunohost.hook import hook_callback
    from yunohost.app import app_ssowatconf
    from yunohost.utils.ldap import _get_ldap_interface
    from yunohost.utils.password import assert_password_is_strong_enough
    from yunohost.certificate import _certificate_install_selfsigned

    if dyndns_password_recovery != 0 and dyndns_password_recovery is not None:
        operation_logger.data_to_redact.append(dyndns_password_recovery)

    if domain.startswith("xmpp-upload."):
        raise YunohostValidationError("domain_cannot_add_xmpp_upload")

    if domain.startswith("muc."):
        raise YunohostError("domain_cannot_add_muc_upload")

    ldap = _get_ldap_interface()

    try:
        ldap.validate_uniqueness({"virtualdomain": domain})
    except MoulinetteError:
        raise YunohostValidationError("domain_exists")

    # Lower domain to avoid some edge cases issues
    # See: https://forum.yunohost.org/t/invalid-domain-causes-diagnosis-web-to-fail-fr-on-demand/11765
    domain = domain.lower()

    # Non-latin characters (e.g. café.com => xn--caf-dma.com)
    domain = domain.encode("idna").decode("utf-8")

    # Detect if this is a DynDNS domain ( and not a subdomain of a DynDNS domain )
    dyndns = is_yunohost_dyndns_domain(domain) and len(domain.split(".")) == 3
    if dyndns:
        if not no_subscribe and not dyndns_password_recovery:
            if Moulinette.interface.type == "api":
                raise YunohostValidationError("domain_dyndns_missing_password")
            else:
                dyndns_password_recovery = Moulinette.prompt(
                    m18n.n("ask_dyndns_recovery_password"), is_password=True, confirm=True
                )

                # Ensure sufficiently complex password
                assert_password_is_strong_enough("admin", dyndns_password_recovery)

        if ((dyndns_password_recovery is None) == (no_subscribe is False)):
            raise YunohostValidationError("domain_dyndns_instruction_unclear")

        from yunohost.dyndns import is_subscribing_allowed

        # Do not allow to subscribe to multiple dyndns domains...
        if not is_subscribing_allowed():
            raise YunohostValidationError("domain_dyndns_already_subscribed")

    operation_logger.start()
    if not dyndns and (dyndns_password_recovery is not None or no_subscribe):
        logger.warning("This domain is not a DynDNS one, no need for the --dyndns-password-recovery or --no-subscribe option")

    if dyndns and not no_subscribe:
        # Actually subscribe
        domain_dyndns_subscribe(domain=domain, password=dyndns_password_recovery)

    _certificate_install_selfsigned([domain], True)

    try:
        attr_dict = {
            "objectClass": ["mailDomain", "top"],
            "virtualdomain": domain,
        }

        try:
            ldap.add(f"virtualdomain={domain},ou=domains", attr_dict)
        except Exception as e:
            raise YunohostError("domain_creation_failed", domain=domain, error=e)
        finally:
            global domain_list_cache
            domain_list_cache = []

        # Don't regen these conf if we're still in postinstall
        if os.path.exists("/etc/yunohost/installed"):
            # Sometime we have weird issues with the regenconf where some files
            # appears as manually modified even though they weren't touched ...
            # There are a few ideas why this happens (like backup/restore nginx
            # conf ... which we shouldnt do ...). This in turns creates funky
            # situation where the regenconf may refuse to re-create the conf
            # (when re-creating a domain..)
            # So here we force-clear the has out of the regenconf if it exists.
            # This is a pretty ad hoc solution and only applied to nginx
            # because it's one of the major service, but in the long term we
            # should identify the root of this bug...
            _force_clear_hashes([f"/etc/nginx/conf.d/{domain}.conf"])
            regen_conf(
                names=["nginx", "metronome", "dnsmasq", "postfix", "rspamd", "mdns"]
            )
            app_ssowatconf()

    except Exception as e:
        # Force domain removal silently
        try:
            domain_remove(domain, force=True)
        except Exception:
            pass
        raise e

    hook_callback("post_domain_add", args=[domain])

    logger.success(m18n.n("domain_created"))


@is_unit_operation(exclude=["dyndns_password_recovery"])
def domain_remove(operation_logger, domain, remove_apps=False, force=False, dyndns_password_recovery=None, no_unsubscribe=False):
    """
    Delete domains

    Keyword argument:
        domain -- Domain to delete
        remove_apps -- Remove applications installed on the domain
        force -- Force the domain removal and don't not ask confirmation to
                 remove apps if remove_apps is specified
        dyndns_password_recovery -- Recovery password used at the creation of the DynDNS domain
        no_unsubscribe -- If we just remove the DynDNS domain, without unsubscribing
    """
    from yunohost.hook import hook_callback
    from yunohost.app import app_ssowatconf, app_info, app_remove
    from yunohost.utils.ldap import _get_ldap_interface

    if dyndns_password_recovery != 0 and dyndns_password_recovery is not None:
        operation_logger.data_to_redact.append(dyndns_password_recovery)

    # the 'force' here is related to the exception happening in domain_add ...
    # we don't want to check the domain exists because the ldap add may have
    # failed
    if not force:
        _assert_domain_exists(domain)

    # Check domain is not the main domain
    if domain == _get_maindomain():
        other_domains = _get_domains()
        other_domains.remove(domain)

        if other_domains:
            raise YunohostValidationError(
                "domain_cannot_remove_main",
                domain=domain,
                other_domains="\n * " + ("\n * ".join(other_domains)),
            )
        else:
            raise YunohostValidationError(
                "domain_cannot_remove_main_add_new_one", domain=domain
            )

    # Check if apps are installed on the domain
    apps_on_that_domain = []

    for app in _installed_apps():
        settings = _get_app_settings(app)
        label = app_info(app)["name"]
        if settings.get("domain") == domain:
            apps_on_that_domain.append(
                (
                    app,
                    f"    - {app} \"{label}\" on https://{domain}{settings['path']}"
                    if "path" in settings
                    else app,
                )
            )

    if apps_on_that_domain:
        if remove_apps:
            if Moulinette.interface.type == "cli" and not force:
                answer = Moulinette.prompt(
                    m18n.n(
                        "domain_remove_confirm_apps_removal",
                        apps="\n".join([x[1] for x in apps_on_that_domain]),
                        answers="y/N",
                    ),
                    color="yellow",
                )
                if answer.upper() != "Y":
                    raise YunohostError("aborting")

            for app, _ in apps_on_that_domain:
                app_remove(app)
        else:
            raise YunohostValidationError(
                "domain_uninstall_app_first",
                apps="\n".join([x[1] for x in apps_on_that_domain]),
            )

    # Detect if this is a DynDNS domain ( and not a subdomain of a DynDNS domain )
    dyndns = is_yunohost_dyndns_domain(domain) and len(domain.split(".")) == 3
    if dyndns:
        if ((dyndns_password_recovery is None) == (no_unsubscribe is False)):
            raise YunohostValidationError("domain_dyndns_instruction_unclear_unsubscribe")

    operation_logger.start()

    if not dyndns and ((dyndns_password_recovery is not None) or (no_unsubscribe is not False)):
        logger.warning("This domain is not a DynDNS one, no need for the --dyndns_password_recovery or --no-unsubscribe option")

    ldap = _get_ldap_interface()
    try:
        ldap.remove("virtualdomain=" + domain + ",ou=domains")
    except Exception as e:
        raise YunohostError("domain_deletion_failed", domain=domain, error=e)
    finally:
        global domain_list_cache
        domain_list_cache = []

    stuff_to_delete = [
        f"/etc/yunohost/certs/{domain}",
        f"/etc/yunohost/dyndns/K{domain}.+*",
        f"{DOMAIN_SETTINGS_DIR}/{domain}.yml",
    ]

    for stuff in stuff_to_delete:
        rm(stuff, force=True, recursive=True)

    # Sometime we have weird issues with the regenconf where some files
    # appears as manually modified even though they weren't touched ...
    # There are a few ideas why this happens (like backup/restore nginx
    # conf ... which we shouldnt do ...). This in turns creates funky
    # situation where the regenconf may refuse to re-create the conf
    # (when re-creating a domain..)
    #
    # So here we force-clear the has out of the regenconf if it exists.
    # This is a pretty ad hoc solution and only applied to nginx
    # because it's one of the major service, but in the long term we
    # should identify the root of this bug...
    _force_clear_hashes([f"/etc/nginx/conf.d/{domain}.conf"])
    # And in addition we even force-delete the file Otherwise, if the file was
    # manually modified, it may not get removed by the regenconf which leads to
    # catastrophic consequences of nginx breaking because it can't load the
    # cert file which disappeared etc..
    if os.path.exists(f"/etc/nginx/conf.d/{domain}.conf"):
        _process_regen_conf(
            f"/etc/nginx/conf.d/{domain}.conf", new_conf=None, save=True
        )

    regen_conf(names=["nginx", "metronome", "dnsmasq", "postfix", "rspamd", "mdns"])
    app_ssowatconf()

    hook_callback("post_domain_remove", args=[domain])

    # If a password is provided, delete the DynDNS record
    if dyndns and not no_unsubscribe:
        # Actually unsubscribe
        domain_dyndns_unsubscribe(domain=domain, password=dyndns_password_recovery)

    logger.success(m18n.n("domain_deleted"))


def domain_dyndns_subscribe(**kwargs):
    """
    Subscribe to a DynDNS domain
    """
    from yunohost.dyndns import dyndns_subscribe

    dyndns_subscribe(**kwargs)


def domain_dyndns_unsubscribe(**kwargs):
    """
    Unsubscribe from a DynDNS domain
    """
    from yunohost.dyndns import dyndns_unsubscribe

    dyndns_unsubscribe(**kwargs)


def domain_dyndns_list():
    """
    Returns all currently subscribed DynDNS domains
    """
    from yunohost.dyndns import dyndns_list

    return dyndns_list()


def domain_dyndns_update(**kwargs):
    """
    Update a DynDNS domain
    """
    from yunohost.dyndns import dyndns_update

    dyndns_update(**kwargs)


@is_unit_operation()
def domain_main_domain(operation_logger, new_main_domain=None):
    """
    Check the current main domain, or change it

    Keyword argument:
        new_main_domain -- The new domain to be set as the main domain

    """
    from yunohost.tools import _set_hostname

    # If no new domain specified, we return the current main domain
    if not new_main_domain:
        return {"current_main_domain": _get_maindomain()}

    old_main_domain = _get_maindomain()

    # Check domain exists
    _assert_domain_exists(new_main_domain)

    operation_logger.related_to.append(("domain", new_main_domain))
    operation_logger.start()

    # Apply changes to ssl certs
    try:
        write_to_file("/etc/yunohost/current_host", new_main_domain)
        global main_domain_cache
        main_domain_cache = new_main_domain
        _set_hostname(new_main_domain)
    except Exception as e:
        logger.warning(str(e), exc_info=1)
        raise YunohostError("main_domain_change_failed")

    # Generate SSOwat configuration file
    app_ssowatconf()

    # Regen configurations
    if os.path.exists("/etc/yunohost/installed"):
        regen_conf()

    from yunohost.user import _update_admins_group_aliases

    _update_admins_group_aliases(
        old_main_domain=old_main_domain, new_main_domain=new_main_domain
    )

    logger.success(m18n.n("main_domain_changed"))


def domain_url_available(domain, path):
    """
    Check availability of a web path

    Keyword argument:
        domain -- The domain for the web path (e.g. your.domain.tld)
        path -- The path to check (e.g. /coffee)
    """

    return len(_get_conflicting_apps(domain, path)) == 0


def domain_config_get(domain, key="", full=False, export=False):
    """
    Display a domain configuration
    """

    if full and export:
        raise YunohostValidationError(
            "You can't use --full and --export together.", raw_msg=True
        )

    if full:
        mode = "full"
    elif export:
        mode = "export"
    else:
        mode = "classic"

    config = DomainConfigPanel(domain)
    return config.get(key, mode)


@is_unit_operation()
def domain_config_set(
    operation_logger, domain, key=None, value=None, args=None, args_file=None
):
    """
    Apply a new domain configuration
    """
    Question.operation_logger = operation_logger
    config = DomainConfigPanel(domain)
    return config.set(key, value, args, args_file, operation_logger=operation_logger)


class DomainConfigPanel(ConfigPanel):
    entity_type = "domain"
    save_path_tpl = f"{DOMAIN_SETTINGS_DIR}/{{entity}}.yml"
    save_mode = "diff"

    def _apply(self):
        if (
            "default_app" in self.future_values
            and self.future_values["default_app"] != self.values["default_app"]
        ):
            from yunohost.app import app_ssowatconf, app_map

            if "/" in app_map(raw=True).get(self.entity, {}):
                raise YunohostValidationError(
                    "app_make_default_location_already_used",
                    app=self.future_values["default_app"],
                    domain=self.entity,
                    other_app=app_map(raw=True)[self.entity]["/"]["id"],
                )

        super()._apply()

        # Reload ssowat if default app changed
        if (
            "default_app" in self.future_values
            and self.future_values["default_app"] != self.values["default_app"]
        ):
            app_ssowatconf()

        stuff_to_regen_conf = []
        if (
            "xmpp" in self.future_values
            and self.future_values["xmpp"] != self.values["xmpp"]
        ):
            stuff_to_regen_conf.append("nginx")
            stuff_to_regen_conf.append("metronome")

        if (
            "mail_in" in self.future_values
            and self.future_values["mail_in"] != self.values["mail_in"]
        ) or (
            "mail_out" in self.future_values
            and self.future_values["mail_out"] != self.values["mail_out"]
        ):
            if "nginx" not in stuff_to_regen_conf:
                stuff_to_regen_conf.append("nginx")
            stuff_to_regen_conf.append("postfix")
            stuff_to_regen_conf.append("dovecot")
            stuff_to_regen_conf.append("rspamd")

        if stuff_to_regen_conf:
            regen_conf(names=stuff_to_regen_conf)

    def _get_toml(self):

        toml = super()._get_toml()

        toml["feature"]["xmpp"]["xmpp"]["default"] = (
            1 if self.entity == _get_maindomain() else 0
        )

        # Optimize wether or not to load the DNS section,
        # e.g. we don't want to trigger the whole _get_registary_config_section
        # when just getting the current value from the feature section
        filter_key = self.filter_key.split(".") if self.filter_key != "" else []
        if not filter_key or filter_key[0] == "dns":
            from yunohost.dns import _get_registrar_config_section

            toml["dns"]["registrar"] = _get_registrar_config_section(self.entity)

            # FIXME: Ugly hack to save the registar id/value and reinject it in _load_current_values ...
            self.registar_id = toml["dns"]["registrar"]["registrar"]["value"]
            del toml["dns"]["registrar"]["registrar"]["value"]

        # Cert stuff
        if not filter_key or filter_key[0] == "cert":

            from yunohost.certificate import certificate_status

            status = certificate_status([self.entity], full=True)["certificates"][
                self.entity
            ]

            toml["cert"]["cert"]["cert_summary"]["style"] = status["style"]

            # i18n: domain_config_cert_summary_expired
            # i18n: domain_config_cert_summary_selfsigned
            # i18n: domain_config_cert_summary_abouttoexpire
            # i18n: domain_config_cert_summary_ok
            # i18n: domain_config_cert_summary_letsencrypt
            toml["cert"]["cert"]["cert_summary"]["ask"] = m18n.n(
                f"domain_config_cert_summary_{status['summary']}"
            )

            # Other specific strings used in config panels
            # i18n: domain_config_cert_renew_help

            # FIXME: Ugly hack to save the cert status and reinject it in _load_current_values ...
            self.cert_status = status

        return toml

    def _load_current_values(self):

        # TODO add mechanism to share some settings with other domains on the same zone
        super()._load_current_values()

        # FIXME: Ugly hack to save the registar id/value and reinject it in _load_current_values ...
        filter_key = self.filter_key.split(".") if self.filter_key != "" else []
        if not filter_key or filter_key[0] == "dns":
            self.values["registrar"] = self.registar_id

        # FIXME: Ugly hack to save the cert status and reinject it in _load_current_values ...
        if not filter_key or filter_key[0] == "cert":
            self.values["cert_validity"] = self.cert_status["validity"]
            self.values["cert_issuer"] = self.cert_status["CA_type"]
            self.values["acme_eligible"] = self.cert_status["ACME_eligible"]
            self.values["summary"] = self.cert_status["summary"]


def domain_action_run(domain, action, args=None):

    import urllib.parse

    if action == "cert.cert.cert_install":
        from yunohost.certificate import certificate_install as action_func
    elif action == "cert.cert.cert_renew":
        from yunohost.certificate import certificate_renew as action_func

    args = dict(urllib.parse.parse_qsl(args or "", keep_blank_values=True))
    no_checks = args["cert_no_checks"] in ("y", "yes", "on", "1")

    action_func([domain], force=True, no_checks=no_checks)


def _get_domain_settings(domain: str) -> dict:

    _assert_domain_exists(domain)

    if os.path.exists(f"{DOMAIN_SETTINGS_DIR}/{domain}.yml"):
        return read_yaml(f"{DOMAIN_SETTINGS_DIR}/{domain}.yml") or {}
    else:
        return {}


def _set_domain_settings(domain: str, settings: dict) -> None:

    _assert_domain_exists(domain)

    write_to_yaml(f"{DOMAIN_SETTINGS_DIR}/{domain}.yml", settings)


#
#
# Stuff managed in other files
#
#


def domain_cert_status(domain_list, full=False):
    from yunohost.certificate import certificate_status

    return certificate_status(domain_list, full)


def domain_cert_install(domain_list, force=False, no_checks=False, self_signed=False):
    from yunohost.certificate import certificate_install

    return certificate_install(domain_list, force, no_checks, self_signed)


def domain_cert_renew(domain_list, force=False, no_checks=False, email=False):
    from yunohost.certificate import certificate_renew

    return certificate_renew(domain_list, force, no_checks, email)


def domain_dns_conf(domain):
    return domain_dns_suggest(domain)


def domain_dns_suggest(domain):
    from yunohost.dns import domain_dns_suggest

    return domain_dns_suggest(domain)


def domain_dns_push(domains, dry_run=None, force=None, purge=None, auto=False):
    from yunohost.dns import domain_dns_push

    return domain_dns_push(domains, dry_run=dry_run, force=force, purge=purge, auto=auto)<|MERGE_RESOLUTION|>--- conflicted
+++ resolved
@@ -99,11 +99,7 @@
     return domain_list_cache
 
 
-<<<<<<< HEAD
-def domain_list(exclude_subdomains=False, auto_push=False, full=False):
-=======
 def domain_list(exclude_subdomains=False, tree=False, features=[]):
->>>>>>> e7a0e659
     """
     List domains
 
@@ -112,12 +108,6 @@
         tree -- Display domains as a hierarchy tree
 
     """
-<<<<<<< HEAD
-    global domain_list_cache
-    if not (exclude_subdomains or full) and domain_list_cache:
-        return domain_list_cache
-=======
->>>>>>> e7a0e659
 
     domains = _get_domains(exclude_subdomains)
     main = _get_maindomain()
@@ -126,6 +116,7 @@
         domains_filtered = []
         for domain in domains:
             config = domain_config_get(domain, key="feature", export=True)
+            config += domain_config_get(domain, key="dns.zone", export=True)
             if any(config.get(feature) == 1 for feature in features):
                 domains_filtered.append(domain)
         domains = domains_filtered
@@ -133,22 +124,11 @@
     if not tree:
         return {"domains": domains, "main": main}
 
-<<<<<<< HEAD
-    result_list = []
-    for domain in result:
-        if exclude_subdomains:
-            parent_domain = domain.split(".", 1)[1]
-            if parent_domain in result:
-                continue
-        if auto_push and not domain_config_get(domain, key="dns.zone.autopush"):
-            continue
-=======
     if tree and exclude_subdomains:
         return {
             "domains": OrderedDict({domain: {} for domain in domains}),
             "main": main,
         }
->>>>>>> e7a0e659
 
     def get_parent_dict(tree, child):
         # If parent exists it should be the last added (see `_get_domains` ordering)
@@ -164,21 +144,6 @@
 
     return {"domains": result, "main": main}
 
-<<<<<<< HEAD
-    if full:
-        for i in range(len(result_list)):
-            domain = result_list[i]
-            dyndns = is_yunohost_dyndns_domain(domain) and len(domain.split(".")) == 3
-            result_list[i] = {'name': domain, 'isdyndns': dyndns}
-
-    result = {"domains": result_list, "main": _get_maindomain()}
-
-    # Cache answer only if not using exclude_subdomains or full
-    if not (full or exclude_subdomains):
-        domain_list_cache = result
-
-    return result
-=======
 
 def domain_info(domain):
     """
@@ -216,7 +181,6 @@
         "topest_parent": _get_parent_domain_of(domain, topest=True),
         # TODO : add parent / child domains ?
     }
->>>>>>> e7a0e659
 
 
 def _assert_domain_exists(domain):

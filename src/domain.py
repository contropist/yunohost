#
# Copyright (c) 2023 YunoHost Contributors
#
# This file is part of YunoHost (see https://yunohost.org)
#
# This program is free software: you can redistribute it and/or modify
# it under the terms of the GNU Affero General Public License as
# published by the Free Software Foundation, either version 3 of the
# License, or (at your option) any later version.
#
# This program is distributed in the hope that it will be useful,
# but WITHOUT ANY WARRANTY; without even the implied warranty of
# MERCHANTABILITY or FITNESS FOR A PARTICULAR PURPOSE.  See the
# GNU Affero General Public License for more details.
#
# You should have received a copy of the GNU Affero General Public License
# along with this program. If not, see <http://www.gnu.org/licenses/>.
#
import os
import time
from typing import List, Optional
from collections import OrderedDict

from moulinette import m18n, Moulinette
from moulinette.core import MoulinetteError
from moulinette.utils.log import getActionLogger
from moulinette.utils.filesystem import write_to_file, read_yaml, write_to_yaml, rm

from yunohost.app import (
    app_ssowatconf,
    _installed_apps,
    _get_app_settings,
    _get_conflicting_apps,
)
from yunohost.regenconf import regen_conf, _force_clear_hashes, _process_regen_conf
from yunohost.utils.configpanel import ConfigPanel
from yunohost.utils.form import Question
from yunohost.utils.error import YunohostError, YunohostValidationError
from yunohost.utils.dns import is_yunohost_dyndns_domain
from yunohost.log import is_unit_operation

logger = getActionLogger("yunohost.domain")

DOMAIN_SETTINGS_DIR = "/etc/yunohost/domains"

# Lazy dev caching to avoid re-query ldap every time we need the domain list
# The cache automatically expire every 15 seconds, to prevent desync between
#  yunohost CLI and API which run in different processes
domain_list_cache: List[str] = []
domain_list_cache_timestamp = 0
main_domain_cache: Optional[str] = None
main_domain_cache_timestamp = 0
DOMAIN_CACHE_DURATION = 15


def _get_maindomain():
    global main_domain_cache
    global main_domain_cache_timestamp
    if (
        not main_domain_cache
        or abs(main_domain_cache_timestamp - time.time()) > DOMAIN_CACHE_DURATION
    ):
        with open("/etc/yunohost/current_host", "r") as f:
            main_domain_cache = f.readline().rstrip()
        main_domain_cache_timestamp = time.time()

    return main_domain_cache


def _get_domains(exclude_subdomains=False):
    global domain_list_cache
    global domain_list_cache_timestamp
    if (
        not domain_list_cache
        or abs(domain_list_cache_timestamp - time.time()) > DOMAIN_CACHE_DURATION
    ):
        from yunohost.utils.ldap import _get_ldap_interface

        ldap = _get_ldap_interface()
        result = [
            entry["virtualdomain"][0]
            for entry in ldap.search("ou=domains", "virtualdomain=*", ["virtualdomain"])
        ]

        def cmp_domain(domain):
            # Keep the main part of the domain and the extension together
            # eg: this.is.an.example.com -> ['example.com', 'an', 'is', 'this']
            domain = domain.split(".")
            domain[-1] = domain[-2] + domain.pop()
            return list(reversed(domain))

        domain_list_cache = sorted(result, key=cmp_domain)
        domain_list_cache_timestamp = time.time()

    if exclude_subdomains:
        return [
            domain for domain in domain_list_cache if not _get_parent_domain_of(domain)
        ]

    return domain_list_cache


def domain_list(exclude_subdomains=False, tree=False, features=[]):
    """
    List domains

    Keyword argument:
        exclude_subdomains -- Filter out domains that are subdomains of other declared domains
        tree -- Display domains as a hierarchy tree

    """

    domains = _get_domains(exclude_subdomains)
    main = _get_maindomain()

    if features:
        domains_filtered = []
        for domain in domains:
            config = domain_config_get(domain, key="feature", export=True)
            if any(config.get(feature) == 1 for feature in features):
                domains_filtered.append(domain)
        domains = domains_filtered

    if not tree:
        return {"domains": domains, "main": main}

    if tree and exclude_subdomains:
        return {
            "domains": OrderedDict({domain: {} for domain in domains}),
            "main": main,
        }

    def get_parent_dict(tree, child):
        # If parent exists it should be the last added (see `_get_domains` ordering)
        possible_parent = next(reversed(tree)) if tree else None
        if possible_parent and child.endswith(f".{possible_parent}"):
            return get_parent_dict(tree[possible_parent], child)
        return tree

    result = OrderedDict()
    for domain in domains:
        parent = get_parent_dict(result, domain)
        parent[domain] = OrderedDict()

    return {"domains": result, "main": main}


def domain_info(domain):
    """
    Print aggregate data for a specific domain

    Keyword argument:
        domain     -- Domain to be checked
    """

    from yunohost.app import app_info
    from yunohost.dns import _get_registar_settings

    _assert_domain_exists(domain)

    registrar, _ = _get_registar_settings(domain)
    certificate = domain_cert_status([domain], full=True)["certificates"][domain]

    apps = []
    for app in _installed_apps():
        settings = _get_app_settings(app)
        if settings.get("domain") == domain:
            apps.append(
                {
                    "name": app_info(app)["name"],
                    "id": app,
                    "path": settings.get("path", ""),
                }
            )

    return {
        "certificate": certificate,
        "registrar": registrar,
        "apps": apps,
        "main": _get_maindomain() == domain,
        "topest_parent": _get_parent_domain_of(domain, topest=True),
        # TODO : add parent / child domains ?
    }


def _assert_domain_exists(domain):
    if domain not in _get_domains():
        raise YunohostValidationError("domain_unknown", domain=domain)


def _list_subdomains_of(parent_domain):
    _assert_domain_exists(parent_domain)

    out = []
    for domain in _get_domains():
        if domain.endswith(f".{parent_domain}"):
            out.append(domain)

    return out


def _get_parent_domain_of(domain, return_self=False, topest=False):
    domains = _get_domains(exclude_subdomains=topest)

    domain_ = domain
    while "." in domain_:
        domain_ = domain_.split(".", 1)[1]
        if domain_ in domains:
            return domain_

    return domain if return_self else None


@is_unit_operation(exclude=["dyndns_recovery_password"])
def domain_add(operation_logger, domain, dyndns_recovery_password=None, ignore_dyndns=False):
    """
    Create a custom domain

    Keyword argument:
        domain -- Domain name to add
        dyndns -- Subscribe to DynDNS
        dyndns_recovery_password -- Password used to later unsubscribe from DynDNS
        ignore_dyndns -- If we want to just add the DynDNS domain to the list, without subscribing
    """
    from yunohost.hook import hook_callback
    from yunohost.app import app_ssowatconf
    from yunohost.utils.ldap import _get_ldap_interface
    from yunohost.utils.password import assert_password_is_strong_enough
    from yunohost.certificate import _certificate_install_selfsigned

    if dyndns_recovery_password != 0 and dyndns_recovery_password is not None:
        operation_logger.data_to_redact.append(dyndns_recovery_password)

    if domain.startswith("xmpp-upload."):
        raise YunohostValidationError("domain_cannot_add_xmpp_upload")

    if domain.startswith("muc."):
        raise YunohostError("domain_cannot_add_muc_upload")

    ldap = _get_ldap_interface()

    try:
        ldap.validate_uniqueness({"virtualdomain": domain})
    except MoulinetteError:
        raise YunohostValidationError("domain_exists")

    # Lower domain to avoid some edge cases issues
    # See: https://forum.yunohost.org/t/invalid-domain-causes-diagnosis-web-to-fail-fr-on-demand/11765
    domain = domain.lower()

    # Non-latin characters (e.g. café.com => xn--caf-dma.com)
    domain = domain.encode("idna").decode("utf-8")

    # Detect if this is a DynDNS domain ( and not a subdomain of a DynDNS domain )
    dyndns = is_yunohost_dyndns_domain(domain) and len(domain.split(".")) == 3
    if dyndns:
<<<<<<< HEAD
        if not ignore_dyndns and not dyndns_recovery_password:
            if Moulinette.interface.type == "api":
                raise YunohostValidationError("domain_dyndns_missing_password")
            else:
                dyndns_recovery_password = Moulinette.prompt(
                    m18n.n("ask_dyndns_recovery_password"), is_password=True, confirm=True
                )

                # Ensure sufficiently complex password
                assert_password_is_strong_enough("admin", dyndns_recovery_password)

        if ((dyndns_recovery_password is None) == (ignore_dyndns is False)):
            raise YunohostValidationError("domain_dyndns_instruction_unclear")

        from yunohost.dyndns import is_subscribing_allowed
=======
        from yunohost.utils.dns import is_yunohost_dyndns_domain
        from yunohost.dyndns import _guess_current_dyndns_domain
>>>>>>> d641659b

        # Do not allow to subscribe to multiple dyndns domains...
        if not is_subscribing_allowed():
            raise YunohostValidationError("domain_dyndns_already_subscribed")

    operation_logger.start()
    if not dyndns and (dyndns_recovery_password is not None or ignore_dyndns):
        logger.warning("This domain is not a DynDNS one, no need for the --dyndns-recovery-password or --ignore-dyndns option")

    if dyndns and not ignore_dyndns:
        # Actually subscribe
        domain_dyndns_subscribe(domain=domain, password=dyndns_recovery_password)

    _certificate_install_selfsigned([domain], True)

    try:
        attr_dict = {
            "objectClass": ["mailDomain", "top"],
            "virtualdomain": domain,
        }

        try:
            ldap.add(f"virtualdomain={domain},ou=domains", attr_dict)
        except Exception as e:
            raise YunohostError("domain_creation_failed", domain=domain, error=e)
        finally:
            global domain_list_cache
            domain_list_cache = []

        # Don't regen these conf if we're still in postinstall
        if os.path.exists("/etc/yunohost/installed"):
            # Sometime we have weird issues with the regenconf where some files
            # appears as manually modified even though they weren't touched ...
            # There are a few ideas why this happens (like backup/restore nginx
            # conf ... which we shouldnt do ...). This in turns creates funky
            # situation where the regenconf may refuse to re-create the conf
            # (when re-creating a domain..)
            # So here we force-clear the has out of the regenconf if it exists.
            # This is a pretty ad hoc solution and only applied to nginx
            # because it's one of the major service, but in the long term we
            # should identify the root of this bug...
            _force_clear_hashes([f"/etc/nginx/conf.d/{domain}.conf"])
            regen_conf(
                names=["nginx", "metronome", "dnsmasq", "postfix", "rspamd", "mdns"]
            )
            app_ssowatconf()

    except Exception as e:
        # Force domain removal silently
        try:
            domain_remove(domain, force=True)
        except Exception:
            pass
        raise e

    hook_callback("post_domain_add", args=[domain])

    logger.success(m18n.n("domain_created"))


@is_unit_operation(exclude=["dyndns_recovery_password"])
def domain_remove(operation_logger, domain, remove_apps=False, force=False, dyndns_recovery_password=None, ignore_dyndns=False):
    """
    Delete domains

    Keyword argument:
        domain -- Domain to delete
        remove_apps -- Remove applications installed on the domain
        force -- Force the domain removal and don't not ask confirmation to
                 remove apps if remove_apps is specified
        dyndns_recovery_password -- Recovery password used at the creation of the DynDNS domain
        ignore_dyndns -- If we just remove the DynDNS domain, without unsubscribing
    """
    from yunohost.hook import hook_callback
    from yunohost.app import app_ssowatconf, app_info, app_remove
    from yunohost.utils.ldap import _get_ldap_interface

    if dyndns_recovery_password != 0 and dyndns_recovery_password is not None:
        operation_logger.data_to_redact.append(dyndns_recovery_password)

    # the 'force' here is related to the exception happening in domain_add ...
    # we don't want to check the domain exists because the ldap add may have
    # failed
    if not force:
        _assert_domain_exists(domain)

    # Check domain is not the main domain
    if domain == _get_maindomain():
        other_domains = _get_domains()
        other_domains.remove(domain)

        if other_domains:
            raise YunohostValidationError(
                "domain_cannot_remove_main",
                domain=domain,
                other_domains="\n * " + ("\n * ".join(other_domains)),
            )
        else:
            raise YunohostValidationError(
                "domain_cannot_remove_main_add_new_one", domain=domain
            )

    # Check if apps are installed on the domain
    apps_on_that_domain = []

    for app in _installed_apps():
        settings = _get_app_settings(app)
        label = app_info(app)["name"]
        if settings.get("domain") == domain:
            apps_on_that_domain.append(
                (
                    app,
                    f"    - {app} \"{label}\" on https://{domain}{settings['path']}"
                    if "path" in settings
                    else app,
                )
            )

    if apps_on_that_domain:
        if remove_apps:
            if Moulinette.interface.type == "cli" and not force:
                answer = Moulinette.prompt(
                    m18n.n(
                        "domain_remove_confirm_apps_removal",
                        apps="\n".join([x[1] for x in apps_on_that_domain]),
                        answers="y/N",
                    ),
                    color="yellow",
                )
                if answer.upper() != "Y":
                    raise YunohostError("aborting")

            for app, _ in apps_on_that_domain:
                app_remove(app)
        else:
            raise YunohostValidationError(
                "domain_uninstall_app_first",
                apps="\n".join([x[1] for x in apps_on_that_domain]),
            )

    # Detect if this is a DynDNS domain ( and not a subdomain of a DynDNS domain )
    dyndns = is_yunohost_dyndns_domain(domain) and len(domain.split(".")) == 3
    if dyndns:
        if ((dyndns_recovery_password is None) == (ignore_dyndns is False)):
            raise YunohostValidationError("domain_dyndns_instruction_unclear_unsubscribe")

    operation_logger.start()

    if not dyndns and ((dyndns_recovery_password is not None) or (ignore_dyndns is not False)):
        logger.warning("This domain is not a DynDNS one, no need for the --dyndns_recovery_password or --ignore-dyndns option")

    ldap = _get_ldap_interface()
    try:
        ldap.remove("virtualdomain=" + domain + ",ou=domains")
    except Exception as e:
        raise YunohostError("domain_deletion_failed", domain=domain, error=e)
    finally:
        global domain_list_cache
        domain_list_cache = []

    stuff_to_delete = [
        f"/etc/yunohost/certs/{domain}",
        f"/etc/yunohost/dyndns/K{domain}.+*",
        f"{DOMAIN_SETTINGS_DIR}/{domain}.yml",
    ]

    for stuff in stuff_to_delete:
        rm(stuff, force=True, recursive=True)

    # Sometime we have weird issues with the regenconf where some files
    # appears as manually modified even though they weren't touched ...
    # There are a few ideas why this happens (like backup/restore nginx
    # conf ... which we shouldnt do ...). This in turns creates funky
    # situation where the regenconf may refuse to re-create the conf
    # (when re-creating a domain..)
    #
    # So here we force-clear the has out of the regenconf if it exists.
    # This is a pretty ad hoc solution and only applied to nginx
    # because it's one of the major service, but in the long term we
    # should identify the root of this bug...
    _force_clear_hashes([f"/etc/nginx/conf.d/{domain}.conf"])
    # And in addition we even force-delete the file Otherwise, if the file was
    # manually modified, it may not get removed by the regenconf which leads to
    # catastrophic consequences of nginx breaking because it can't load the
    # cert file which disappeared etc..
    if os.path.exists(f"/etc/nginx/conf.d/{domain}.conf"):
        _process_regen_conf(
            f"/etc/nginx/conf.d/{domain}.conf", new_conf=None, save=True
        )

    regen_conf(names=["nginx", "metronome", "dnsmasq", "postfix", "rspamd", "mdns"])
    app_ssowatconf()

    hook_callback("post_domain_remove", args=[domain])

    # If a password is provided, delete the DynDNS record
    if dyndns and not ignore_dyndns:
        # Actually unsubscribe
        domain_dyndns_unsubscribe(domain=domain, password=dyndns_recovery_password)

    logger.success(m18n.n("domain_deleted"))


def domain_dyndns_subscribe(**kwargs):
    """
    Subscribe to a DynDNS domain
    """
    from yunohost.dyndns import dyndns_subscribe

    dyndns_subscribe(**kwargs)


def domain_dyndns_unsubscribe(**kwargs):
    """
    Unsubscribe from a DynDNS domain
    """
    from yunohost.dyndns import dyndns_unsubscribe

    dyndns_unsubscribe(**kwargs)


def domain_dyndns_list():
    """
    Returns all currently subscribed DynDNS domains
    """
    from yunohost.dyndns import dyndns_list

    return dyndns_list()


def domain_dyndns_update(**kwargs):
    """
    Update a DynDNS domain
    """
    from yunohost.dyndns import dyndns_update

    dyndns_update(**kwargs)


@is_unit_operation()
def domain_main_domain(operation_logger, new_main_domain=None):
    """
    Check the current main domain, or change it

    Keyword argument:
        new_main_domain -- The new domain to be set as the main domain

    """
    from yunohost.tools import _set_hostname

    # If no new domain specified, we return the current main domain
    if not new_main_domain:
        return {"current_main_domain": _get_maindomain()}

    old_main_domain = _get_maindomain()

    # Check domain exists
    _assert_domain_exists(new_main_domain)

    operation_logger.related_to.append(("domain", new_main_domain))
    operation_logger.start()

    # Apply changes to ssl certs
    try:
        write_to_file("/etc/yunohost/current_host", new_main_domain)
        global main_domain_cache
        main_domain_cache = new_main_domain
        _set_hostname(new_main_domain)
    except Exception as e:
        logger.warning(str(e), exc_info=1)
        raise YunohostError("main_domain_change_failed")

    # Generate SSOwat configuration file
    app_ssowatconf()

    # Regen configurations
    if os.path.exists("/etc/yunohost/installed"):
        regen_conf()

    from yunohost.user import _update_admins_group_aliases

    _update_admins_group_aliases(
        old_main_domain=old_main_domain, new_main_domain=new_main_domain
    )

    logger.success(m18n.n("main_domain_changed"))


def domain_url_available(domain, path):
    """
    Check availability of a web path

    Keyword argument:
        domain -- The domain for the web path (e.g. your.domain.tld)
        path -- The path to check (e.g. /coffee)
    """

    return len(_get_conflicting_apps(domain, path)) == 0


def domain_config_get(domain, key="", full=False, export=False):
    """
    Display a domain configuration
    """

    if full and export:
        raise YunohostValidationError(
            "You can't use --full and --export together.", raw_msg=True
        )

    if full:
        mode = "full"
    elif export:
        mode = "export"
    else:
        mode = "classic"

    config = DomainConfigPanel(domain)
    return config.get(key, mode)


@is_unit_operation()
def domain_config_set(
    operation_logger, domain, key=None, value=None, args=None, args_file=None
):
    """
    Apply a new domain configuration
    """
    Question.operation_logger = operation_logger
    config = DomainConfigPanel(domain)
    return config.set(key, value, args, args_file, operation_logger=operation_logger)


class DomainConfigPanel(ConfigPanel):
    entity_type = "domain"
    save_path_tpl = f"{DOMAIN_SETTINGS_DIR}/{{entity}}.yml"
    save_mode = "diff"

    def _apply(self):
        if (
            "default_app" in self.future_values
            and self.future_values["default_app"] != self.values["default_app"]
        ):
            from yunohost.app import app_ssowatconf, app_map

            if "/" in app_map(raw=True).get(self.entity, {}):
                raise YunohostValidationError(
                    "app_make_default_location_already_used",
                    app=self.future_values["default_app"],
                    domain=self.entity,
                    other_app=app_map(raw=True)[self.entity]["/"]["id"],
                )

        super()._apply()

        # Reload ssowat if default app changed
        if (
            "default_app" in self.future_values
            and self.future_values["default_app"] != self.values["default_app"]
        ):
            app_ssowatconf()

        stuff_to_regen_conf = []
        if (
            "xmpp" in self.future_values
            and self.future_values["xmpp"] != self.values["xmpp"]
        ):
            stuff_to_regen_conf.append("nginx")
            stuff_to_regen_conf.append("metronome")

        if (
            "mail_in" in self.future_values
            and self.future_values["mail_in"] != self.values["mail_in"]
        ) or (
            "mail_out" in self.future_values
            and self.future_values["mail_out"] != self.values["mail_out"]
        ):
            if "nginx" not in stuff_to_regen_conf:
                stuff_to_regen_conf.append("nginx")
            stuff_to_regen_conf.append("postfix")
            stuff_to_regen_conf.append("dovecot")
            stuff_to_regen_conf.append("rspamd")

        if stuff_to_regen_conf:
            regen_conf(names=stuff_to_regen_conf)

    def _get_toml(self):
        toml = super()._get_toml()

        toml["feature"]["xmpp"]["xmpp"]["default"] = (
            1 if self.entity == _get_maindomain() else 0
        )

        # Optimize wether or not to load the DNS section,
        # e.g. we don't want to trigger the whole _get_registary_config_section
        # when just getting the current value from the feature section
        filter_key = self.filter_key.split(".") if self.filter_key != "" else []
        if not filter_key or filter_key[0] == "dns":
            from yunohost.dns import _get_registrar_config_section

            toml["dns"]["registrar"] = _get_registrar_config_section(self.entity)

            # FIXME: Ugly hack to save the registar id/value and reinject it in _load_current_values ...
            self.registar_id = toml["dns"]["registrar"]["registrar"]["value"]
            del toml["dns"]["registrar"]["registrar"]["value"]

        # Cert stuff
        if not filter_key or filter_key[0] == "cert":
            from yunohost.certificate import certificate_status

            status = certificate_status([self.entity], full=True)["certificates"][
                self.entity
            ]

            toml["cert"]["cert"]["cert_summary"]["style"] = status["style"]

            # i18n: domain_config_cert_summary_expired
            # i18n: domain_config_cert_summary_selfsigned
            # i18n: domain_config_cert_summary_abouttoexpire
            # i18n: domain_config_cert_summary_ok
            # i18n: domain_config_cert_summary_letsencrypt
            toml["cert"]["cert"]["cert_summary"]["ask"] = m18n.n(
                f"domain_config_cert_summary_{status['summary']}"
            )

            # FIXME: Ugly hack to save the cert status and reinject it in _load_current_values ...
            self.cert_status = status

        return toml

    def get(self, key="", mode="classic"):
        result = super().get(key=key, mode=mode)

        if mode == "full":
            for panel, section, option in self._iterate():
                # This injects:
                # i18n: domain_config_cert_renew_help
                # i18n: domain_config_default_app_help
                # i18n: domain_config_xmpp_help
                if m18n.key_exists(self.config["i18n"] + "_" + option["id"] + "_help"):
                    option["help"] = m18n.n(
                        self.config["i18n"] + "_" + option["id"] + "_help"
                    )
            return self.config

        return result

    def _load_current_values(self):
        # TODO add mechanism to share some settings with other domains on the same zone
        super()._load_current_values()

        # FIXME: Ugly hack to save the registar id/value and reinject it in _load_current_values ...
        filter_key = self.filter_key.split(".") if self.filter_key != "" else []
        if not filter_key or filter_key[0] == "dns":
            self.values["registrar"] = self.registar_id

        # FIXME: Ugly hack to save the cert status and reinject it in _load_current_values ...
        if not filter_key or filter_key[0] == "cert":
            self.values["cert_validity"] = self.cert_status["validity"]
            self.values["cert_issuer"] = self.cert_status["CA_type"]
            self.values["acme_eligible"] = self.cert_status["ACME_eligible"]
            self.values["summary"] = self.cert_status["summary"]


def domain_action_run(domain, action, args=None):
    import urllib.parse

    if action == "cert.cert.cert_install":
        from yunohost.certificate import certificate_install as action_func
    elif action == "cert.cert.cert_renew":
        from yunohost.certificate import certificate_renew as action_func

    args = dict(urllib.parse.parse_qsl(args or "", keep_blank_values=True))
    no_checks = args["cert_no_checks"] in ("y", "yes", "on", "1")

    action_func([domain], force=True, no_checks=no_checks)


def _get_domain_settings(domain: str) -> dict:
    _assert_domain_exists(domain)

    if os.path.exists(f"{DOMAIN_SETTINGS_DIR}/{domain}.yml"):
        return read_yaml(f"{DOMAIN_SETTINGS_DIR}/{domain}.yml") or {}
    else:
        return {}


def _set_domain_settings(domain: str, settings: dict) -> None:
    _assert_domain_exists(domain)

    write_to_yaml(f"{DOMAIN_SETTINGS_DIR}/{domain}.yml", settings)


#
#
# Stuff managed in other files
#
#


def domain_cert_status(domain_list, full=False):
    from yunohost.certificate import certificate_status

    return certificate_status(domain_list, full)


def domain_cert_install(domain_list, force=False, no_checks=False, self_signed=False):
    from yunohost.certificate import certificate_install

    return certificate_install(domain_list, force, no_checks, self_signed)


def domain_cert_renew(domain_list, force=False, no_checks=False, email=False):
    from yunohost.certificate import certificate_renew

    return certificate_renew(domain_list, force, no_checks, email)


def domain_dns_conf(domain):
    return domain_dns_suggest(domain)


def domain_dns_suggest(domain):
    from yunohost.dns import domain_dns_suggest

    return domain_dns_suggest(domain)


def domain_dns_push(domain, dry_run, force, purge):
    from yunohost.dns import domain_dns_push

    return domain_dns_push(domain, dry_run, force, purge)<|MERGE_RESOLUTION|>--- conflicted
+++ resolved
@@ -254,7 +254,6 @@
     # Detect if this is a DynDNS domain ( and not a subdomain of a DynDNS domain )
     dyndns = is_yunohost_dyndns_domain(domain) and len(domain.split(".")) == 3
     if dyndns:
-<<<<<<< HEAD
         if not ignore_dyndns and not dyndns_recovery_password:
             if Moulinette.interface.type == "api":
                 raise YunohostValidationError("domain_dyndns_missing_password")
@@ -270,10 +269,6 @@
             raise YunohostValidationError("domain_dyndns_instruction_unclear")
 
         from yunohost.dyndns import is_subscribing_allowed
-=======
-        from yunohost.utils.dns import is_yunohost_dyndns_domain
-        from yunohost.dyndns import _guess_current_dyndns_domain
->>>>>>> d641659b
 
         # Do not allow to subscribe to multiple dyndns domains...
         if not is_subscribing_allowed():

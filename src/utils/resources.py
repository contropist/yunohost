--- conflicted
+++ resolved
@@ -22,12 +22,8 @@
 import random
 import tempfile
 import subprocess
-<<<<<<< HEAD
-from typing import Dict, Any, List, Union
+from typing import Dict, Any, List, Union, Callable
 from logging import getLogger
-=======
-from typing import Dict, Any, List, Union, Callable
->>>>>>> ba0ad78d
 
 from moulinette import m18n
 from moulinette.utils.text import random_ascii

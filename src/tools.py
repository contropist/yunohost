--- conflicted
+++ resolved
@@ -197,15 +197,10 @@
     assert_password_is_strong_enough("admin", password)
 
     # If this is a nohost.me/noho.st, actually check for availability
-<<<<<<< HEAD
-    if is_yunohost_dyndns_domain(domain):
+    if not ignore_dyndns and is_yunohost_dyndns_domain(domain):
 
         if (bool(dyndns_recovery_password), ignore_dyndns) in [(True, True), (False, False)]:
             raise YunohostValidationError("domain_dyndns_instruction_unclear")
-=======
-    if not ignore_dyndns and is_yunohost_dyndns_domain(domain):
-        available = None
->>>>>>> d641659b
 
         # Check if the domain is available...
         try:

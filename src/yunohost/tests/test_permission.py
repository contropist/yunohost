--- conflicted
+++ resolved
@@ -236,22 +236,17 @@
     assert res['site.test']['corresponding_users'] == []
 
 
-<<<<<<< HEAD
+def test_permission_create_with_allowed():
+    permission_create("site.test", allowed=["alice"])
+
+    res = user_permission_list(full=True)['permissions']
+    assert "site.test" in res
+    assert res['site.test']['allowed'] == ["alice"]
+
+
 def test_permission_delete(mocker):
     with message(mocker, "permission_deleted", permission="wiki.main"):
         permission_delete("wiki.main", force=True)
-=======
-def test_permission_create_with_allowed():
-    permission_create("site.test", allowed=["alice"])
-
-    res = user_permission_list(full=True)['permissions']
-    assert "site.test" in res
-    assert res['site.test']['allowed'] == ["alice"]
-
-
-def test_permission_delete():
-    permission_delete("wiki.main", force=True)
->>>>>>> eb85744a
 
     res = user_permission_list()['permissions']
     assert "wiki.main" not in res
@@ -375,47 +370,6 @@
 
 # Permission url management
 
-<<<<<<< HEAD
-
-def test_permission_add_url(mocker):
-    with message(mocker, "permission_updated", permission="blog.main"):
-        permission_urls("blog.main", add=["/testA"])
-
-    res = user_permission_list(full=True)['permissions']
-    assert res["blog.main"]["urls"] == ["/testA"]
-
-
-def test_permission_add_another_url(mocker):
-    with message(mocker, "permission_updated", permission="wiki.main"):
-        permission_urls("wiki.main", add=["/testA"])
-
-    res = user_permission_list(full=True)['permissions']
-    assert set(res["wiki.main"]["urls"]) == set(["/", "/testA"])
-
-
-def test_permission_remove_url(mocker):
-    with message(mocker, "permission_updated", permission="wiki.main"):
-        permission_urls("wiki.main", remove=["/"])
-
-    res = user_permission_list(full=True)['permissions']
-    assert res["wiki.main"]["urls"] == []
-
-
-def test_permission_add_url_already_added(mocker):
-    res = user_permission_list(full=True)['permissions']
-    assert res["wiki.main"]["urls"] == ["/"]
-
-    with message(mocker, "permission_update_nothing_to_do"):
-        permission_urls("wiki.main", add=["/"])
-
-    res = user_permission_list(full=True)['permissions']
-    assert res["wiki.main"]["urls"] == ["/"]
-
-
-def test_permission_remove_url_not_added(mocker):
-    with message(mocker, "permission_update_nothing_to_do"):
-        permission_urls("wiki.main", remove=["/doesnt_exist"])
-=======
 def test_permission_redefine_url():
     permission_url("blog.main", url="/pwet")
 
@@ -424,7 +378,6 @@
 
 def test_permission_remove_url():
     permission_url("blog.main", url=None)
->>>>>>> eb85744a
 
     res = user_permission_list(full=True)['permissions']
     assert res["blog.main"]["url"] is None

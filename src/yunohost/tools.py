# -*- coding: utf-8 -*-

""" License

    Copyright (C) 2013 YunoHost

    This program is free software; you can redistribute it and/or modify
    it under the terms of the GNU Affero General Public License as published
    by the Free Software Foundation, either version 3 of the License, or
    (at your option) any later version.

    This program is distributed in the hope that it will be useful,
    but WITHOUT ANY WARRANTY; without even the implied warranty of
    MERCHANTABILITY or FITNESS FOR A PARTICULAR PURPOSE.  See the
    GNU Affero General Public License for more details.

    You should have received a copy of the GNU Affero General Public License
    along with this program; if not, see http://www.gnu.org/licenses

"""

""" yunohost_tools.py

    Specific tools
"""
import re
import os
import yaml
import json
import errno
import logging
import subprocess
import pwd
import socket
from xmlrpclib import Fault
from importlib import import_module
from collections import OrderedDict

import apt
import apt.progress

from moulinette import msettings, msignals, m18n
from moulinette.core import MoulinetteError, init_authenticator
from moulinette.utils.log import getActionLogger
from moulinette.utils.process import check_output
from moulinette.utils.filesystem import read_json, write_to_json
from yunohost.app import app_fetchlist, app_info, app_upgrade, app_ssowatconf, app_list, _install_appslist_fetch_cron
from yunohost.domain import domain_add, domain_list, _get_maindomain, _set_maindomain
from yunohost.dyndns import _dyndns_available, _dyndns_provides
from yunohost.firewall import firewall_upnp
from yunohost.service import service_status, service_regen_conf, service_log, service_start, service_enable
from yunohost.monitor import monitor_disk, monitor_system
from yunohost.utils.packages import ynh_packages_version
from yunohost.utils.network import get_public_ip
from yunohost.log import is_unit_operation, UnitOperation

# FIXME this is a duplicate from apps.py
APPS_SETTING_PATH = '/etc/yunohost/apps/'
MIGRATIONS_STATE_PATH = "/etc/yunohost/migrations_state.json"

logger = getActionLogger('yunohost.tools')


def tools_ldapinit():
    """
    YunoHost LDAP initialization


    """

    # Instantiate LDAP Authenticator
    auth = init_authenticator(('ldap', 'default'),
                              {'uri': "ldap://localhost:389",
                               'base_dn': "dc=yunohost,dc=org",
                               'user_rdn': "cn=admin"})
    auth.authenticate('yunohost')

    with open('/usr/share/yunohost/yunohost-config/moulinette/ldap_scheme.yml') as f:
        ldap_map = yaml.load(f)

    for rdn, attr_dict in ldap_map['parents'].items():
        try:
            auth.add(rdn, attr_dict)
        except Exception as e:
            logger.warn("Error when trying to inject '%s' -> '%s' into ldap: %s" % (rdn, attr_dict, e))

    for rdn, attr_dict in ldap_map['children'].items():
        try:
            auth.add(rdn, attr_dict)
        except Exception as e:
            logger.warn("Error when trying to inject '%s' -> '%s' into ldap: %s" % (rdn, attr_dict, e))

    admin_dict = {
        'cn': 'admin',
        'uid': 'admin',
        'description': 'LDAP Administrator',
        'gidNumber': '1007',
        'uidNumber': '1007',
        'homeDirectory': '/home/admin',
        'loginShell': '/bin/bash',
        'objectClass': ['organizationalRole', 'posixAccount', 'simpleSecurityObject'],
        'userPassword': 'yunohost'
    }

    auth.update('cn=admin', admin_dict)

    # Force nscd to refresh cache to take admin creation into account
    subprocess.call(['nscd', '-i', 'passwd'])

    # Check admin actually exists now
    try:
        pwd.getpwnam("admin")
    except KeyError:
        logger.error(m18n.n('ldap_init_failed_to_create_admin'))
        raise MoulinetteError(errno.EINVAL, m18n.n('installation_failed'))

    logger.success(m18n.n('ldap_initialized'))
    return auth


def tools_adminpw(auth, new_password):
    """
    Change admin password

    Keyword argument:
        new_password

    """
    from yunohost.user import _hash_user_password
    try:
        auth.update("cn=admin", {
            "userPassword": _hash_user_password(new_password),
        })
    except:
        logger.exception('unable to change admin password')
        raise MoulinetteError(errno.EPERM,
                              m18n.n('admin_password_change_failed'))
    else:
        logger.success(m18n.n('admin_password_changed'))


@is_unit_operation(auto=False)
def tools_maindomain(uo, auth, new_domain=None):
    """
    Check the current main domain, or change it

    Keyword argument:
        new_domain -- The new domain to be set as the main domain

    """

    # If no new domain specified, we return the current main domain
    if not new_domain:
        return {'current_main_domain': _get_maindomain()}

    # Check domain exists
    if new_domain not in domain_list(auth)['domains']:
        raise MoulinetteError(errno.EINVAL, m18n.n('domain_unknown'))

    uo.related_to.append(('domain', new_domain))
    uo.start()

    # Apply changes to ssl certs
    ssl_key = "/etc/ssl/private/yunohost_key.pem"
    ssl_crt = "/etc/ssl/private/yunohost_crt.pem"
    new_ssl_key = "/etc/yunohost/certs/%s/key.pem" % new_domain
    new_ssl_crt = "/etc/yunohost/certs/%s/crt.pem" % new_domain

    try:
        if os.path.exists(ssl_key) or os.path.lexists(ssl_key):
            os.remove(ssl_key)
        if os.path.exists(ssl_crt) or os.path.lexists(ssl_crt):
            os.remove(ssl_crt)

        os.symlink(new_ssl_key, ssl_key)
        os.symlink(new_ssl_crt, ssl_crt)

        _set_maindomain(new_domain)
    except Exception as e:
        logger.warning("%s" % e, exc_info=1)
        raise MoulinetteError(errno.EPERM, m18n.n('maindomain_change_failed'))

    _set_hostname(new_domain)

    # Generate SSOwat configuration file
    app_ssowatconf(auth)

    # Regen configurations
    try:
        with open('/etc/yunohost/installed', 'r') as f:
            service_regen_conf()
    except IOError:
        pass

    logger.success(m18n.n('maindomain_changed'))


def _set_hostname(hostname, pretty_hostname=None):
    """
    Change the machine hostname using hostnamectl
    """

    if _is_inside_container():
        logger.warning("You are inside a container and hostname cannot easily be changed")
        return

    if not pretty_hostname:
        pretty_hostname = "(YunoHost/%s)" % hostname

    # First clear nsswitch cache for hosts to make sure hostname is resolved...
    subprocess.call(['nscd', '-i', 'hosts'])

    # Then call hostnamectl
    commands = [
        "sudo hostnamectl --static    set-hostname".split() + [hostname],
        "sudo hostnamectl --transient set-hostname".split() + [hostname],
        "sudo hostnamectl --pretty    set-hostname".split() + [pretty_hostname]
    ]

    for command in commands:
        p = subprocess.Popen(command,
                             stdout=subprocess.PIPE,
                             stderr=subprocess.STDOUT)

        out, _ = p.communicate()

        if p.returncode != 0:
            logger.warning(command)
            logger.warning(out)
            raise MoulinetteError(errno.EIO, m18n.n('domain_hostname_failed'))
        else:
            logger.debug(out)


def _is_inside_container():
    """
    Check if we're inside a container (i.e. LXC)

    Returns True or False
    """

    # See https://stackoverflow.com/a/37016302
    p = subprocess.Popen("sudo cat /proc/1/sched".split(),
                         stdout=subprocess.PIPE,
                         stderr=subprocess.STDOUT)

    out, _ = p.communicate()

    return out.split()[1] != "(1,"


@is_unit_operation()
def tools_postinstall(domain, password, ignore_dyndns=False):
    """
    YunoHost post-install

    Keyword argument:
        domain -- YunoHost main domain
        ignore_dyndns -- Do not subscribe domain to a DynDNS service (only
        needed for nohost.me, noho.st domains)
        password -- YunoHost admin password

    """
    dyndns_provider = "dyndns.yunohost.org"

    # Do some checks at first
    if os.path.isfile('/etc/yunohost/installed'):
        raise MoulinetteError(errno.EPERM,
                              m18n.n('yunohost_already_installed'))

    if not ignore_dyndns:
        # Check if yunohost dyndns can handle the given domain
        # (i.e. is it a .nohost.me ? a .noho.st ?)
        try:
            is_nohostme_or_nohost = _dyndns_provides(dyndns_provider, domain)
        # If an exception is thrown, most likely we don't have internet
        # connectivity or something. Assume that this domain isn't manageable
        # and inform the user that we could not contact the dyndns host server.
        except:
            logger.warning(m18n.n('dyndns_provider_unreachable',
                                  provider=dyndns_provider))
            is_nohostme_or_nohost = False

        # If this is a nohost.me/noho.st, actually check for availability
        if is_nohostme_or_nohost:
            # (Except if the user explicitly said he/she doesn't care about dyndns)
            if ignore_dyndns:
                dyndns = False
            # Check if the domain is available...
            elif _dyndns_available(dyndns_provider, domain):
                dyndns = True
            # If not, abort the postinstall
            else:
                raise MoulinetteError(errno.EEXIST,
                                      m18n.n('dyndns_unavailable',
                                             domain=domain))
        else:
            dyndns = False
    else:
        dyndns = False

    logger.info(m18n.n('yunohost_installing'))

    service_regen_conf(['nslcd', 'nsswitch'], force=True)

    # Initialize LDAP for YunoHost
    # TODO: Improve this part by integrate ldapinit into conf_regen hook
    auth = tools_ldapinit()

    # Create required folders
    folders_to_create = [
        '/etc/yunohost/apps',
        '/etc/yunohost/certs',
        '/var/cache/yunohost/repo',
        '/home/yunohost.backup',
        '/home/yunohost.app'
    ]

    for folder in folders_to_create:
        try:
            os.listdir(folder)
        except OSError:
            os.makedirs(folder)

    # Change folders permissions
    os.system('chmod 755 /home/yunohost.app')

    # Set hostname to avoid amavis bug
    if os.system('hostname -d >/dev/null') != 0:
        os.system('hostname yunohost.yunohost.org')

    # Add a temporary SSOwat rule to redirect SSO to admin page
    try:
        with open('/etc/ssowat/conf.json.persistent') as json_conf:
            ssowat_conf = json.loads(str(json_conf.read()))
    except ValueError as e:
        raise MoulinetteError(errno.EINVAL,
                              m18n.n('ssowat_persistent_conf_read_error', error=e.strerror))
    except IOError:
        ssowat_conf = {}

    if 'redirected_urls' not in ssowat_conf:
        ssowat_conf['redirected_urls'] = {}

    ssowat_conf['redirected_urls']['/'] = domain + '/yunohost/admin'

    try:
        with open('/etc/ssowat/conf.json.persistent', 'w+') as f:
            json.dump(ssowat_conf, f, sort_keys=True, indent=4)
    except IOError as e:
        raise MoulinetteError(errno.EPERM,
                              m18n.n('ssowat_persistent_conf_write_error', error=e.strerror))

    os.system('chmod 644 /etc/ssowat/conf.json.persistent')

    # Create SSL CA
    service_regen_conf(['ssl'], force=True)
    ssl_dir = '/usr/share/yunohost/yunohost-config/ssl/yunoCA'
    commands = [
        'echo "01" > %s/serial' % ssl_dir,
        'rm %s/index.txt' % ssl_dir,
        'touch %s/index.txt' % ssl_dir,
        'cp %s/openssl.cnf %s/openssl.ca.cnf' % (ssl_dir, ssl_dir),
        'sed -i s/yunohost.org/%s/g %s/openssl.ca.cnf ' % (domain, ssl_dir),
        'openssl req -x509 -new -config %s/openssl.ca.cnf -days 3650 -out %s/ca/cacert.pem -keyout %s/ca/cakey.pem -nodes -batch' % (ssl_dir, ssl_dir, ssl_dir),
        'cp %s/ca/cacert.pem /etc/ssl/certs/ca-yunohost_crt.pem' % ssl_dir,
        'update-ca-certificates'
    ]

    for command in commands:
        p = subprocess.Popen(
            command.split(), stdout=subprocess.PIPE, stderr=subprocess.STDOUT)

        out, _ = p.communicate()

        if p.returncode != 0:
            logger.warning(out)
            raise MoulinetteError(errno.EPERM,
                                  m18n.n('yunohost_ca_creation_failed'))
        else:
            logger.debug(out)

    logger.success(m18n.n('yunohost_ca_creation_success'))

    # New domain config
    service_regen_conf(['nsswitch'], force=True)
    domain_add(auth, domain, dyndns)
    tools_maindomain(auth, domain)

    # Change LDAP admin password
    tools_adminpw(auth, password)

    # Enable UPnP silently and reload firewall
    firewall_upnp('enable', no_refresh=True)

    # Setup the default official app list with cron job
    try:
        app_fetchlist(name="yunohost",
                      url="https://app.yunohost.org/official.json")
    except Exception as e:
        logger.warning(str(e))

    _install_appslist_fetch_cron()

    # Init migrations (skip them, no need to run them on a fresh system)
    tools_migrations_migrate(skip=True, auto=True)

    os.system('touch /etc/yunohost/installed')

    # Enable and start YunoHost firewall at boot time
    service_enable("yunohost-firewall")
    service_start("yunohost-firewall")

    service_regen_conf(force=True)
    logger.success(m18n.n('yunohost_configured'))


def tools_update(ignore_apps=False, ignore_packages=False):
    """
    Update apps & package cache, then display changelog

    Keyword arguments:
        ignore_apps -- Ignore app list update and changelog
        ignore_packages -- Ignore apt cache update and changelog

    """
    # "packages" will list upgradable packages
    packages = []
    if not ignore_packages:
        cache = apt.Cache()

        # Update APT cache
        logger.debug(m18n.n('updating_apt_cache'))
        if not cache.update():
            raise MoulinetteError(errno.EPERM, m18n.n('update_cache_failed'))

        cache.open(None)
        cache.upgrade(True)

        # Add changelogs to the result
        for pkg in cache.get_changes():
            packages.append({
                'name': pkg.name,
                'fullname': pkg.fullname,
                'changelog': pkg.get_changelog()
            })
        logger.debug(m18n.n('done'))

    # "apps" will list upgradable packages
    apps = []
    if not ignore_apps:
        try:
            app_fetchlist()
        except MoulinetteError:
            # FIXME : silent exception !?
            pass

        app_list_installed = os.listdir(APPS_SETTING_PATH)
        for app_id in app_list_installed:

            app_dict = app_info(app_id, raw=True)

            if app_dict["upgradable"] == "yes":
                apps.append({
                    'id': app_id,
                    'label': app_dict['settings']['label']
                })

    if len(apps) == 0 and len(packages) == 0:
        logger.info(m18n.n('packages_no_upgrade'))

    return {'packages': packages, 'apps': apps}


@is_unit_operation(auto=False)
def tools_upgrade(uo, auth, ignore_apps=False, ignore_packages=False):
    """
    Update apps & package cache, then display changelog

    Keyword arguments:
        ignore_apps -- Ignore apps upgrade
        ignore_packages -- Ignore APT packages upgrade

    """
    failure = False

    # Retrieve interface
    is_api = True if msettings.get('interface') == 'api' else False

    if not ignore_packages:
        cache = apt.Cache()
        cache.open(None)
        cache.upgrade(True)

        # If API call
        if is_api:
            critical_packages = ("moulinette", "yunohost",
                "yunohost-admin", "ssowat", "python")
            critical_upgrades = set()

            for pkg in cache.get_changes():
                if pkg.name in critical_packages:
                    critical_upgrades.add(pkg.name)
                    # Temporarily keep package ...
                    pkg.mark_keep()

            # ... and set a hourly cron up to upgrade critical packages
            if critical_upgrades:
                logger.info(m18n.n('packages_upgrade_critical_later',
                                   packages=', '.join(critical_upgrades)))
                with open('/etc/cron.d/yunohost-upgrade', 'w+') as f:
                    f.write('00 * * * * root PATH=/usr/local/sbin:/usr/local/bin:/usr/sbin:/usr/bin:/sbin:/bin apt-get install %s -y && rm -f /etc/cron.d/yunohost-upgrade\n' % ' '.join(critical_upgrades))

        if cache.get_changes():
            logger.info(m18n.n('upgrading_packages'))

            uo.start()
            try:
                # Apply APT changes
                # TODO: Logs output for the API
                cache.commit(apt.progress.text.AcquireProgress(),
                             apt.progress.base.InstallProgress())
            except Exception as e:
                failure = True
                logger.warning('unable to upgrade packages: %s' % str(e))
                logger.error(m18n.n('packages_upgrade_failed'))
                uo.error(m18n.n('packages_upgrade_failed'))
            else:
                logger.info(m18n.n('done'))
                uo.success()
        else:
            logger.info(m18n.n('packages_no_upgrade'))


    if not ignore_apps:
        try:
            app_upgrade(auth)
        except Exception as e:
            failure = True
            logger.warning('unable to upgrade apps: %s' % str(e))
            logger.error(m18n.n('app_upgrade_some_app_failed'))

    if not failure:
        logger.success(m18n.n('system_upgraded'))

    # Return API logs if it is an API call
    if is_api:
        return {"log": service_log('yunohost-api', number="100").values()[0]}


def tools_diagnosis(auth, private=False):
    """
    Return global info about current yunohost instance to help debugging

    """
    diagnosis = OrderedDict()

    # Debian release
    try:
        with open('/etc/debian_version', 'r') as f:
            debian_version = f.read().rstrip()
    except IOError as e:
        logger.warning(m18n.n('diagnosis_debian_version_error', error=format(e)), exc_info=1)
    else:
        diagnosis['host'] = "Debian %s" % debian_version

    # Kernel version
    try:
        with open('/proc/sys/kernel/osrelease', 'r') as f:
            kernel_version = f.read().rstrip()
    except IOError as e:
        logger.warning(m18n.n('diagnosis_kernel_version_error', error=format(e)), exc_info=1)
    else:
        diagnosis['kernel'] = kernel_version

    # Packages version
    diagnosis['packages'] = ynh_packages_version()

    diagnosis["backports"] = check_output("dpkg -l |awk '/^ii/ && $3 ~ /bpo[6-8]/ {print $2}'").split()

    # Server basic monitoring
    diagnosis['system'] = OrderedDict()
    try:
        disks = monitor_disk(units=['filesystem'], human_readable=True)
    except (MoulinetteError, Fault) as e:
        logger.warning(m18n.n('diagnosis_monitor_disk_error', error=format(e)), exc_info=1)
    else:
        diagnosis['system']['disks'] = {}
        for disk in disks:
            if isinstance(disks[disk], str):
                diagnosis['system']['disks'][disk] = disks[disk]
            else:
                diagnosis['system']['disks'][disk] = 'Mounted on %s, %s (%s free)' % (
                    disks[disk]['mnt_point'],
                    disks[disk]['size'],
                    disks[disk]['avail']
                )

    try:
        system = monitor_system(units=['cpu', 'memory'], human_readable=True)
    except MoulinetteError as e:
        logger.warning(m18n.n('diagnosis_monitor_system_error', error=format(e)), exc_info=1)
    else:
        diagnosis['system']['memory'] = {
            'ram': '%s (%s free)' % (system['memory']['ram']['total'], system['memory']['ram']['free']),
            'swap': '%s (%s free)' % (system['memory']['swap']['total'], system['memory']['swap']['free']),
        }

    # nginx -t
    try:
        diagnosis['nginx'] = check_output("nginx -t").strip().split("\n")
    except Exception as e:
        import traceback
        traceback.print_exc()
        logger.warning("Unable to check 'nginx -t', exception: %s" % e)

    # Services status
    services = service_status()
    diagnosis['services'] = {}

    for service in services:
        diagnosis['services'][service] = "%s (%s)" % (services[service]['status'], services[service]['loaded'])

    # YNH Applications
    try:
        applications = app_list()['apps']
    except MoulinetteError as e:
        diagnosis['applications'] = m18n.n('diagnosis_no_apps')
    else:
        diagnosis['applications'] = {}
        for application in applications:
            if application['installed']:
                diagnosis['applications'][application['id']] = application['label'] if application['label'] else application['name']

    # Private data
    if private:
        diagnosis['private'] = OrderedDict()

        # Public IP
        diagnosis['private']['public_ip'] = {}
        diagnosis['private']['public_ip']['IPv4'] = get_public_ip(4)
        diagnosis['private']['public_ip']['IPv6'] = get_public_ip(6)

        # Domains
        diagnosis['private']['domains'] = domain_list(auth)['domains']

        diagnosis['private']['regen_conf'] = service_regen_conf(with_diff=True, dry_run=True)

    try:
        diagnosis['security'] = {
            "CVE-2017-5754": {
                "name": "meltdown",
                "vulnerable": _check_if_vulnerable_to_meltdown(),
            }
        }
    except Exception as e:
        import traceback
        traceback.print_exc()
        logger.warning("Unable to check for meltdown vulnerability: %s" % e)

    return diagnosis


def _check_if_vulnerable_to_meltdown():
    # meltdown CVE: https://security-tracker.debian.org/tracker/CVE-2017-5754

    # script taken from https://github.com/speed47/spectre-meltdown-checker
    # script commit id is store directly in the script
    file_dir = os.path.split(__file__)[0]
    SCRIPT_PATH = os.path.join(file_dir, "./vendor/spectre-meltdown-checker/spectre-meltdown-checker.sh")

    # '--variant 3' corresponds to Meltdown
    # example output from the script:
    # [{"NAME":"MELTDOWN","CVE":"CVE-2017-5754","VULNERABLE":false,"INFOS":"PTI mitigates the vulnerability"}]
    try:
        call = subprocess.Popen("bash %s --batch json --variant 3" %
                                SCRIPT_PATH, shell=True,
                                  stdout=subprocess.PIPE,
                                stderr=subprocess.STDOUT)

        output, _ = call.communicate()
        assert call.returncode in (0, 2, 3), "Return code: %s" % call.returncode

        CVEs = json.loads(output)
        assert len(CVEs) == 1
        assert CVEs[0]["NAME"] == "MELTDOWN"
    except Exception as e:
        import traceback
        traceback.print_exc()
        logger.warning("Something wrong happened when trying to diagnose Meltdown vunerability, exception: %s" % e)
        raise Exception("Command output for failed meltdown check: '%s'" % output)

    return CVEs[0]["VULNERABLE"]


def tools_port_available(port):
    """
    Check availability of a local port

    Keyword argument:
        port -- Port to check

    """
    try:
        s = socket.socket(socket.AF_INET, socket.SOCK_STREAM)
        s.settimeout(1)
        s.connect(("localhost", int(port)))
        s.close()
    except socket.error:
        return True
    else:
        return False


@is_unit_operation(auto=False)
def tools_shutdown(uo, force=False):
    shutdown = force
    if not shutdown:
        try:
            # Ask confirmation for server shutdown
            i = msignals.prompt(m18n.n('server_shutdown_confirm', answers='y/N'))
        except NotImplemented:
            pass
        else:
            if i.lower() == 'y' or i.lower() == 'yes':
                shutdown = True

    if shutdown:
        uo.start()
        logger.warn(m18n.n('server_shutdown'))
        subprocess.check_call(['systemctl', 'poweroff'])


@is_unit_operation(auto=False)
def tools_reboot(uo, force=False):
    reboot = force
    if not reboot:
        try:
            # Ask confirmation for restoring
            i = msignals.prompt(m18n.n('server_reboot_confirm', answers='y/N'))
        except NotImplemented:
            pass
        else:
            if i.lower() == 'y' or i.lower() == 'yes':
                reboot = True
    if reboot:
        uo.start()
        logger.warn(m18n.n('server_reboot'))
        subprocess.check_call(['systemctl', 'reboot'])


def tools_migrations_list(pending=False, done=False):
    """
    List existing migrations
    """

    # Check for option conflict
    if pending and done:
        raise MoulinetteError(errno.EINVAL, m18n.n("migrations_list_conflict_pending_done"))

    # Get all migrations
    migrations = _get_migrations_list()

    # If asked, filter pending or done migrations
    if pending or done:
        last_migration = tools_migrations_state()["last_run_migration"]
        last_migration = last_migration["number"] if last_migration else -1
        if done:
            migrations = [m for m in migrations if m.number <= last_migration]
        if pending:
            migrations = [m for m in migrations if m.number > last_migration]

    # Reduce to dictionnaries
    migrations = [{ "id": migration.id,
                    "number": migration.number,
                    "name": migration.name,
                    "mode": migration.mode,
                    "description": migration.description,
                    "disclaimer": migration.disclaimer } for migration in migrations ]

    return {"migrations": migrations}


def tools_migrations_migrate(target=None, skip=False, auto=False, accept_disclaimer=False):
    """
    Perform migrations
    """

    # state is a datastructure that represents the last run migration
    # it has this form:
    # {
    #     "last_run_migration": {
    #             "number": "00xx",
    #             "name": "some name",
    #         }
    # }
    state = tools_migrations_state()

    last_run_migration_number = state["last_run_migration"]["number"] if state["last_run_migration"] else 0

    # load all migrations
    migrations = _get_migrations_list()
    migrations = sorted(migrations, key=lambda x: x.number)

    if not migrations:
        logger.info(m18n.n('migrations_no_migrations_to_run'))
        return

    all_migration_numbers = [x.number for x in migrations]

    if target is None:
        target = migrations[-1].number

    # validate input, target must be "0" or a valid number
    elif target != 0 and target not in all_migration_numbers:
        raise MoulinetteError(errno.EINVAL, m18n.n('migrations_bad_value_for_target', ", ".join(map(str, all_migration_numbers))))

    logger.debug(m18n.n('migrations_current_target', target))

    # no new migrations to run
    if target == last_run_migration_number:
        logger.warn(m18n.n('migrations_no_migrations_to_run'))
        return

    logger.debug(m18n.n('migrations_show_last_migration', last_run_migration_number))

    # we need to run missing migrations
    if last_run_migration_number < target:
        logger.debug(m18n.n('migrations_forward'))
        # drop all already run migrations
        migrations = filter(lambda x: target >= x.number > last_run_migration_number, migrations)
        mode = "forward"

    # we need to go backward on already run migrations
    elif last_run_migration_number > target:
        logger.debug(m18n.n('migrations_backward'))
        # drop all not already run migrations
        migrations = filter(lambda x: target < x.number <= last_run_migration_number, migrations)
        mode = "backward"

    else:  # can't happen, this case is handle before
        raise Exception()

    # If we are migrating in "automatic mode" (i.e. from debian
    # configure during an upgrade of the package) but we are asked to run
    # migrations is to be ran manually by the user
    manual_migrations = [m for m in migrations if m.mode == "manual"]
    if not skip and auto and manual_migrations:
        for m in manual_migrations:
            logger.warn(m18n.n('migrations_to_be_ran_manually',
                               number=m.number,
                               name=m.name))
        return

    # If some migrations have disclaimers, require the --accept-disclaimer
    # option
    migrations_with_disclaimer = [m for m in migrations if m.disclaimer]
    if not skip and not accept_disclaimer and migrations_with_disclaimer:
        for m in migrations_with_disclaimer:
            logger.warn(m18n.n('migrations_need_to_accept_disclaimer',
                               number=m.number,
                               name=m.name,
                               disclaimer=m.disclaimer))
        return

    # effectively run selected migrations
    for migration in migrations:

        # Start register change on system
        uo= UnitOperation('tools_migrations_migrate_' + mode)
        uo.start()

        if not skip:

            logger.warn(m18n.n('migrations_show_currently_running_migration',
                               number=migration.number, name=migration.name))

            try:
                if mode == "forward":
<<<<<<< HEAD
                    m = migration["module"].MyMigration()
                    m.uo = uo
                    m.migrate()
                elif mode == "backward":
                    m = migration["module"].MyMigration()
                    m.uo = uo
                    m.backward()
=======
                    migration.migrate()
                elif mode == "backward":
                    migration.backward()
>>>>>>> 933c56bb
                else:  # can't happen
                    raise Exception("Illegal state for migration: '%s', should be either 'forward' or 'backward'" % mode)
            except Exception as e:
                # migration failed, let's stop here but still update state because
                # we managed to run the previous ones
<<<<<<< HEAD
                msg = m18n.n('migrations_migration_has_failed', exception=e, **migration)
                logger.error(msg, exc_info=1)
                uo.error(msg)
=======
                logger.error(m18n.n('migrations_migration_has_failed',
                                    exception=e,
                                    number=migration.number,
                                    name=migration.name),
                                    exc_info=1)
>>>>>>> 933c56bb
                break

        else:  # if skip
            logger.warn(m18n.n('migrations_skip_migration',
                               number=migration.number,
                               name=migration.name))

        # update the state to include the latest run migration
        state["last_run_migration"] = {
            "number": migration.number,
            "name": migration.name
        }

        uo.success()

    # special case where we want to go back from the start
    if target == 0:
        state["last_run_migration"] = None

    write_to_json(MIGRATIONS_STATE_PATH, state)


def tools_migrations_state():
    """
    Show current migration state
    """
    if not os.path.exists(MIGRATIONS_STATE_PATH):
        return {"last_run_migration": None}

    return read_json(MIGRATIONS_STATE_PATH)


def tools_shell(auth, command=None):
    """
    Launch an (i)python shell in the YunoHost context.

    This is entirely aim for development.
    """

    if command:
        exec(command)
        return

    logger.warn("The \033[1;34mauth\033[0m is available in this context")
    try:
        from IPython import embed
        embed()
    except ImportError:
        logger.warn("You don't have IPython installed, consider installing it as it is way better than the standard shell.")
        logger.warn("Falling back on the standard shell.")

        import readline  # will allow Up/Down/History in the console
        readline  # to please pyflakes
        import code
        vars = globals().copy()
        vars.update(locals())
        shell = code.InteractiveConsole(vars)
        shell.interact()


def _get_migrations_list():
    migrations = []

    try:
        import data_migrations
    except ImportError:
        # not data migrations present, return empty list
        return migrations

    migrations_path = data_migrations.__path__[0]

    if not os.path.exists(migrations_path):
        logger.warn(m18n.n('migrations_cant_reach_migration_file', migrations_path))
        return migrations

    for migration_file in filter(lambda x: re.match("^\d+_[a-zA-Z0-9_]+\.py$", x), os.listdir(migrations_path)):
        migrations.append(_load_migration(migration_file))

    return sorted(migrations, key=lambda m: m.id)


def _get_migration_by_name(migration_name):
    """
    Low-level / "private" function to find a migration by its name
    """

    try:
        import data_migrations
    except ImportError:
        raise AssertionError("Unable to find migration with name %s" % migration_name)

    migrations_path = data_migrations.__path__[0]
    migrations_found = filter(lambda x: re.match("^\d+_%s\.py$" % migration_name, x), os.listdir(migrations_path))

    assert len(migrations_found) == 1, "Unable to find migration with name %s" % migration_name

    return _load_migration(migrations_found[0])


def _load_migration(migration_file):

    migration_id = migration_file[:-len(".py")]

    number, name = migration_id.split("_", 1)

    logger.debug(m18n.n('migrations_loading_migration',
        number=number, name=name))

    try:
        # this is python builtin method to import a module using a name, we
        # use that to import the migration as a python object so we'll be
        # able to run it in the next loop
        module = import_module("yunohost.data_migrations.{}".format(migration_id))
        return module.MyMigration(migration_id)
    except Exception:
        import traceback
        traceback.print_exc()

        raise MoulinetteError(errno.EINVAL, m18n.n('migrations_error_failed_to_load_migration',
            number=number, name=name))


class Migration(object):

    # Those are to be implemented by daughter classes

    mode = "auto"

    def forward(self):
        raise NotImplementedError()

    def backward(self):
        pass

    @property
    def disclaimer(self):
        return None

    # The followings shouldn't be overriden

    def migrate(self):
        self.forward()

    def __init__(self, id_):
        self.id = id_
        self.number = int(self.id.split("_", 1)[0])
        self.name = self.id.split("_", 1)[1]

    @property
    def description(self):
        return m18n.n("migration_description_%s" % self.id)<|MERGE_RESOLUTION|>--- conflicted
+++ resolved
@@ -877,7 +877,6 @@
 
             try:
                 if mode == "forward":
-<<<<<<< HEAD
                     m = migration["module"].MyMigration()
                     m.uo = uo
                     m.migrate()
@@ -885,27 +884,17 @@
                     m = migration["module"].MyMigration()
                     m.uo = uo
                     m.backward()
-=======
-                    migration.migrate()
-                elif mode == "backward":
-                    migration.backward()
->>>>>>> 933c56bb
                 else:  # can't happen
                     raise Exception("Illegal state for migration: '%s', should be either 'forward' or 'backward'" % mode)
             except Exception as e:
                 # migration failed, let's stop here but still update state because
                 # we managed to run the previous ones
-<<<<<<< HEAD
-                msg = m18n.n('migrations_migration_has_failed', exception=e, **migration)
+                msg = m18n.n('migrations_migration_has_failed',
+                                    exception=e,
+                                    number=migration.number,
+                                    name=migration.name)
                 logger.error(msg, exc_info=1)
                 uo.error(msg)
-=======
-                logger.error(m18n.n('migrations_migration_has_failed',
-                                    exception=e,
-                                    number=migration.number,
-                                    name=migration.name),
-                                    exc_info=1)
->>>>>>> 933c56bb
                 break
 
         else:  # if skip

--- conflicted
+++ resolved
@@ -623,15 +623,13 @@
         env_dict["YNH_APP_INSTANCE_NAME"] = app_instance_name
         env_dict["YNH_APP_INSTANCE_NUMBER"] = str(app_instance_nb)
 
-<<<<<<< HEAD
         # Start register change on system
         related_to = [('app', app_instance_name)]
         uo = UnitOperation('app_upgrade', related_to, env=env_dict)
         uo.start()
-=======
+
         # Apply dirty patch to make php5 apps compatible with php7
         _patch_php5(extracted_app_folder)
->>>>>>> 933c56bb
 
         # Execute App upgrade script
         os.system('chown -hR admin: %s' % INSTALL_TMP)

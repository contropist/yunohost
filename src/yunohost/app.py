# -*- coding: utf-8 -*-

""" License

    Copyright (C) 2013 YunoHost

    This program is free software; you can redistribute it and/or modify
    it under the terms of the GNU Affero General Public License as published
    by the Free Software Foundation, either version 3 of the License, or
    (at your option) any later version.

    This program is distributed in the hope that it will be useful,
    but WITHOUT ANY WARRANTY; without even the implied warranty of
    MERCHANTABILITY or FITNESS FOR A PARTICULAR PURPOSE.  See the
    GNU Affero General Public License for more details.

    You should have received a copy of the GNU Affero General Public License
    along with this program; if not, see http://www.gnu.org/licenses

"""

""" yunohost_app.py

    Manage apps
"""
import os
import toml
import json
import shutil
import yaml
import time
import re
import urlparse
import subprocess
import glob
import urllib
from collections import OrderedDict

from moulinette import msignals, m18n, msettings
from moulinette.utils.log import getActionLogger
from moulinette.utils.network import download_json
from moulinette.utils.filesystem import read_file, read_json, read_toml, read_yaml, write_to_file, write_to_json, write_to_yaml, chmod, chown, mkdir

from yunohost.service import service_status, _run_service_command
from yunohost.utils import packages
from yunohost.utils.error import YunohostError
from yunohost.log import is_unit_operation, OperationLogger

logger = getActionLogger('yunohost.app')

APPS_PATH = '/usr/share/yunohost/apps'
APPS_SETTING_PATH = '/etc/yunohost/apps/'
INSTALL_TMP = '/var/cache/yunohost'
APP_TMP_FOLDER = INSTALL_TMP + '/from_file'

APPS_CATALOG_CACHE = '/var/cache/yunohost/repo'
APPS_CATALOG_CONF = '/etc/yunohost/apps_catalog.yml'
APPS_CATALOG_CRON_PATH = "/etc/cron.daily/yunohost-fetch-apps-catalog"
APPS_CATALOG_API_VERSION = 2
APPS_CATALOG_DEFAULT_URL = "https://app.yunohost.org/default"

re_github_repo = re.compile(
    r'^(http[s]?://|git@)github.com[/:]'
    '(?P<owner>[\w\-_]+)/(?P<repo>[\w\-_]+)(.git)?'
    '(/tree/(?P<tree>.+))?'
)

re_app_instance_name = re.compile(
    r'^(?P<appid>[\w-]+?)(__(?P<appinstancenb>[1-9][0-9]*))?$'
)


def app_catalog(full=False, with_categories=False):
    """
    Return a dict of apps available to installation from Yunohost's app catalog
    """

    # Get app list from catalog cache
    catalog = _load_apps_catalog()
    installed_apps = set(_installed_apps())

    # Trim info for apps if not using --full
    for app, infos in catalog["apps"].items():
        infos["installed"] = app in installed_apps

        infos["manifest"]["description"] = _value_for_locale(infos['manifest']['description'])

        if not full:
            catalog["apps"][app] = {
                "description": infos['manifest']['description'],
                "level": infos["level"],
            }

    # Trim info for categories if not using --full
    for category in catalog["categories"]:
        category["title"] = _value_for_locale(category["title"])
        category["description"] = _value_for_locale(category["description"])
        for subtags in category.get("subtags", []):
            subtags["title"] = _value_for_locale(subtags["title"])

    if not full:
        catalog["categories"] = [{"id": c["id"],
                                  "description": c["description"]}
                                 for c in catalog["categories"]]

    if not with_categories:
        return {"apps": catalog["apps"]}
    else:
        return {"apps": catalog["apps"], "categories": catalog["categories"]}



# Old legacy function...
def app_fetchlist():
    logger.warning("'yunohost app fetchlist' is deprecated. Please use 'yunohost tools update --apps' instead")
    from yunohost.tools import tools_update
    tools_update(apps=True)


def app_list(full=False, installed=False, filter=None):
    """
    List installed apps
    """

    # Old legacy argument ... app_list was a combination of app_list and
    # app_catalog before 3.8 ...
    if installed:
        logger.warning("Argument --installed ain't needed anymore when using 'yunohost app list'. It directly returns the list of installed apps..")

    # Filter is a deprecated option...
    if filter:
        logger.warning("Using -f $appname in 'yunohost app list' is deprecated. Just use 'yunohost app list | grep -q 'id: $appname' to check a specific app is installed")

    out = []
    for app_id in sorted(_installed_apps()):

        if filter and not app_id.startswith(filter):
            continue

        try:
            app_info_dict = app_info(app_id, full=full)
        except Exception as e:
            logger.error("Failed to read info for %s : %s" % (app_id, e))
            continue
        app_info_dict["id"] = app_id
        out.append(app_info_dict)

    return {'apps': out}


def app_info(app, full=False):
    """
    Get info for a specific app
    """
    if not _is_installed(app):
        raise YunohostError('app_not_installed', app=app, all_apps=_get_all_installed_apps_id())

    local_manifest = _get_manifest_of_app(os.path.join(APPS_SETTING_PATH, app))

    settings = _get_app_settings(app)

    ret = {
        'description': _value_for_locale(local_manifest['description']),
        'name': local_manifest['name'],
        'version': local_manifest.get('version', '-'),
    }

    if not full:
        return ret

    ret["manifest"] = local_manifest
    ret['settings'] = settings

    absolute_app_name, _ = _parse_app_instance_name(app)
    ret["from_catalog"] = _load_apps_catalog()["apps"].get(absolute_app_name, {})
    ret['upgradable'] = _app_upgradable(ret)
    ret['supports_change_url'] = os.path.exists(os.path.join(APPS_SETTING_PATH, app, "scripts", "change_url"))
    ret['supports_backup_restore'] = (os.path.exists(os.path.join(APPS_SETTING_PATH, app, "scripts", "backup")) and
                                      os.path.exists(os.path.join(APPS_SETTING_PATH, app, "scripts", "restore")))
    ret['supports_multi_instance'] = is_true(local_manifest.get("multi_instance", False))
    return ret


def _app_upgradable(app_infos):

    # Determine upgradability
    # In case there is neither update_time nor install_time, we assume the app can/has to be upgraded

    if not app_infos.get("from_catalog", None):
        return "url_required"
    if not app_infos["from_catalog"].get("lastUpdate") or not app_infos["from_catalog"].get("git"):
        return "url_required"

    settings = app_infos["settings"]
    local_update_time = settings.get('update_time', settings.get('install_time', 0))
    if app_infos["from_catalog"]['lastUpdate'] > local_update_time:
        return "yes"
    else:
        return "no"


def app_map(app=None, raw=False, user=None, permission=None):
    """
    List apps by domain

    Keyword argument:
        user -- Allowed app map for a user
        raw -- Return complete dict
        app -- Specific app to map

    """

    from yunohost.permission import user_permission_list

    apps = []
    result = {}
    permissions = user_permission_list(full=True, full_path=True)["permissions"]

    if app is not None:
        if not _is_installed(app):
            raise YunohostError('app_not_installed', app=app, all_apps=_get_all_installed_apps_id())
        apps = [app, ]
    else:
        apps = os.listdir(APPS_SETTING_PATH)

    for app_id in apps:
        app_settings = _get_app_settings(app_id)
        if not app_settings:
            continue
        if 'domain' not in app_settings:
            continue
        if 'path' not in app_settings:
            # we assume that an app that doesn't have a path doesn't have an HTTP api
            continue
        # This 'no_sso' settings sound redundant to not having $path defined ....
        # At least from what I can see, all apps using it don't have a path defined ...
        if 'no_sso' in app_settings:  # I don't think we need to check for the value here
            continue
        # Users must at least have access to the main permission to have access to extra permissions
        if user:
            if not app_id + ".main" in permissions:
                logger.warning("Uhoh, no main permission was found for app %s ... sounds like an app was only partially removed due to another bug :/" % app_id)
                continue
            main_perm = permissions[app_id + ".main"]
            if user not in main_perm["corresponding_users"]:
                continue

        this_app_perms = {p: i for p, i in permissions.items() if p.startswith(app_id + ".") and (i["url"] or i['additional_urls'] != [None])}

        for perm_name, perm_info in this_app_perms.items():
            # If we're building the map for a specific user, check the user
            # actually is allowed for this specific perm
            if user and user not in perm_info["corresponding_users"]:
                continue
            if permission == perm_name:
                continue

            # The challenge with this is (beside actually implementing it)
            # to migrate all the legacy stuff like
            # protected/unprotected/skipped uris and regexes

            perm_label = perm_info['label']

            for url in [perm_info["url"]] + perm_info['additional_urls']:
                if url is None:
                    # Happend when 'additional_urls' is empty !!
                    continue

                perm_domain, perm_path = url.split("/", 1)
                perm_path = '/' + perm_path
                if raw:
                    if perm_domain not in result:
                        result[perm_domain] = {}
                    result[perm_domain][perm_path] = {
                        'label': perm_label,
                        'id': app_id
                    }
                else:
                    result[perm_domain + perm_path] = perm_label

    return result


@is_unit_operation()
def app_change_url(operation_logger, app, domain, path):
    """
    Modify the URL at which an application is installed.

    Keyword argument:
        app -- Taget app instance name
        domain -- New app domain on which the application will be moved
        path -- New path at which the application will be move

    """
    from yunohost.hook import hook_exec, hook_callback
    from yunohost.domain import _normalize_domain_path, _get_conflicting_apps

    installed = _is_installed(app)
    if not installed:
        raise YunohostError('app_not_installed', app=app, all_apps=_get_all_installed_apps_id())

    if not os.path.exists(os.path.join(APPS_SETTING_PATH, app, "scripts", "change_url")):
        raise YunohostError("app_change_url_no_script", app_name=app)

    old_domain = app_setting(app, "domain")
    old_path = app_setting(app, "path")

    # Normalize path and domain format
    old_domain, old_path = _normalize_domain_path(old_domain, old_path)
    domain, path = _normalize_domain_path(domain, path)

    if (domain, path) == (old_domain, old_path):
        raise YunohostError("app_change_url_identical_domains", domain=domain, path=path)

    # Check the url is available
    conflicts = _get_conflicting_apps(domain, path, ignore_app=app)
    if conflicts:
        apps = []
        for path, app_id, app_label in conflicts:
            apps.append(" * {domain:s}{path:s} → {app_label:s} ({app_id:s})".format(
                domain=domain,
                path=path,
                app_id=app_id,
                app_label=app_label,
            ))
        raise YunohostError('app_location_unavailable', apps="\n".join(apps))

    manifest = _get_manifest_of_app(os.path.join(APPS_SETTING_PATH, app))

    # Retrieve arguments list for change_url script
    # TODO: Allow to specify arguments
    args_odict = _parse_args_from_manifest(manifest, 'change_url')
    args_list = [value[0] for value in args_odict.values()]
    args_list.append(app)

    # Prepare env. var. to pass to script
    env_dict = _make_environment_dict(args_odict)
    app_id, app_instance_nb = _parse_app_instance_name(app)
    env_dict["YNH_APP_ID"] = app_id
    env_dict["YNH_APP_INSTANCE_NAME"] = app
    env_dict["YNH_APP_INSTANCE_NUMBER"] = str(app_instance_nb)

    env_dict["YNH_APP_OLD_DOMAIN"] = old_domain
    env_dict["YNH_APP_OLD_PATH"] = old_path
    env_dict["YNH_APP_NEW_DOMAIN"] = domain
    env_dict["YNH_APP_NEW_PATH"] = path

    if domain != old_domain:
        operation_logger.related_to.append(('domain', old_domain))
    operation_logger.extra.update({'env': env_dict})
    operation_logger.start()

    if os.path.exists(os.path.join(APP_TMP_FOLDER, "scripts")):
        shutil.rmtree(os.path.join(APP_TMP_FOLDER, "scripts"))

    shutil.copytree(os.path.join(APPS_SETTING_PATH, app, "scripts"),
                    os.path.join(APP_TMP_FOLDER, "scripts"))

    if os.path.exists(os.path.join(APP_TMP_FOLDER, "conf")):
        shutil.rmtree(os.path.join(APP_TMP_FOLDER, "conf"))

    shutil.copytree(os.path.join(APPS_SETTING_PATH, app, "conf"),
                    os.path.join(APP_TMP_FOLDER, "conf"))

    # Execute App change_url script
    os.system('chown -R admin: %s' % INSTALL_TMP)
    os.system('chmod +x %s' % os.path.join(os.path.join(APP_TMP_FOLDER, "scripts")))
    os.system('chmod +x %s' % os.path.join(os.path.join(APP_TMP_FOLDER, "scripts", "change_url")))

    if hook_exec(os.path.join(APP_TMP_FOLDER, 'scripts/change_url'),
                 args=args_list, env=env_dict)[0] != 0:
        msg = "Failed to change '%s' url." % app
        logger.error(msg)
        operation_logger.error(msg)

        # restore values modified by app_checkurl
        # see begining of the function
        app_setting(app, "domain", value=old_domain)
        app_setting(app, "path", value=old_path)
        return

    # this should idealy be done in the change_url script but let's avoid common mistakes
    app_setting(app, 'domain', value=domain)
    app_setting(app, 'path', value=path)

    app_ssowatconf()

    # avoid common mistakes
    if _run_service_command("reload", "nginx") is False:
        # grab nginx errors
        # the "exit 0" is here to avoid check_output to fail because 'nginx -t'
        # will return != 0 since we are in a failed state
        nginx_errors = subprocess.check_output("nginx -t; exit 0",
                                               stderr=subprocess.STDOUT,
                                               shell=True).rstrip()

        raise YunohostError("app_change_url_failed_nginx_reload", nginx_errors=nginx_errors)

    logger.success(m18n.n("app_change_url_success",
                          app=app, domain=domain, path=path))

    hook_callback('post_app_change_url', args=args_list, env=env_dict)


def app_upgrade(app=[], url=None, file=None):
    """
    Upgrade app

    Keyword argument:
        file -- Folder or tarball for upgrade
        app -- App(s) to upgrade (default all)
        url -- Git url to fetch for upgrade

    """
    from yunohost.hook import hook_add, hook_remove, hook_exec, hook_callback
<<<<<<< HEAD
    from yunohost.permission import permission_sync_to_user, user_permission_list
=======
    from yunohost.permission import permission_sync_to_user
    from yunohost.regenconf import manually_modified_files
>>>>>>> e24191ce

    apps = app
    # If no app is specified, upgrade all apps
    if not apps:
        # FIXME : not sure what's supposed to happen if there is a url and a file but no apps...
        if not url and not file:
            apps = _installed_apps()
    elif not isinstance(app, list):
        apps = [app]

    # Remove possible duplicates
    apps = [app_ for i, app_ in enumerate(apps) if app_ not in apps[:i]]

    # Abort if any of those app is in fact not installed..
    for app in [app_ for app_ in apps if not _is_installed(app_)]:
        raise YunohostError('app_not_installed', app=app, all_apps=_get_all_installed_apps_id())

    if len(apps) == 0:
        raise YunohostError('apps_already_up_to_date')
    if len(apps) > 1:
        logger.info(m18n.n("app_upgrade_several_apps", apps=", ".join(apps)))

    for number, app_instance_name in enumerate(apps):
        logger.info(m18n.n('app_upgrade_app_name', app=app_instance_name))

        app_dict = app_info(app_instance_name, full=True)

        if file and isinstance(file, dict):
            # We use this dirty hack to test chained upgrades in unit/functional tests
            manifest, extracted_app_folder = _extract_app_from_file(file[app_instance_name])
        elif file:
            manifest, extracted_app_folder = _extract_app_from_file(file)
        elif url:
            manifest, extracted_app_folder = _fetch_app_from_git(url)
        elif app_dict["upgradable"] == "url_required":
            logger.warning(m18n.n('custom_app_url_required', app=app_instance_name))
            continue
        elif app_dict["upgradable"] == "yes":
            manifest, extracted_app_folder = _fetch_app_from_git(app_instance_name)
        else:
            logger.success(m18n.n('app_already_up_to_date', app=app_instance_name))
            continue

        # Check requirements
        _check_manifest_requirements(manifest, app_instance_name=app_instance_name)
        _assert_system_is_sane_for_app(manifest, "pre")

        app_setting_path = APPS_SETTING_PATH + '/' + app_instance_name

        # Retrieve arguments list for upgrade script
        # TODO: Allow to specify arguments
        args_odict = _parse_args_from_manifest(manifest, 'upgrade')
        args_list = [value[0] for value in args_odict.values()]
        args_list.append(app_instance_name)

        # Prepare env. var. to pass to script
        env_dict = _make_environment_dict(args_odict)
        app_id, app_instance_nb = _parse_app_instance_name(app_instance_name)
        env_dict["YNH_APP_ID"] = app_id
        env_dict["YNH_APP_INSTANCE_NAME"] = app_instance_name
        env_dict["YNH_APP_INSTANCE_NUMBER"] = str(app_instance_nb)
        env_dict["YNH_APP_LABEL"] = user_permission_list(full=True, ignore_system_perms=True, full_path=False)['permissions'][app_id+".main"]['label']

        # We'll check that the app didn't brutally edit some system configuration
        manually_modified_files_before_install = manually_modified_files()

        # Attempt to patch legacy helpers ...
        _patch_legacy_helpers(extracted_app_folder)

        # Apply dirty patch to make php5 apps compatible with php7
        _patch_php5(extracted_app_folder)

        # Start register change on system
        related_to = [('app', app_instance_name)]
        operation_logger = OperationLogger('app_upgrade', related_to, env=env_dict)
        operation_logger.start()

        # Execute App upgrade script
        os.system('chown -hR admin: %s' % INSTALL_TMP)

        # Execute the app upgrade script
        upgrade_failed = True
        try:
            upgrade_retcode = hook_exec(extracted_app_folder + '/scripts/upgrade',
                                        args=args_list, env=env_dict)[0]

            upgrade_failed = True if upgrade_retcode != 0 else False
            if upgrade_failed:
                error = m18n.n('app_upgrade_script_failed')
                logger.error(m18n.n("app_upgrade_failed", app=app_instance_name, error=error))
                failure_message_with_debug_instructions = operation_logger.error(error)
                if msettings.get('interface') != 'api':
                    dump_app_log_extract_for_debugging(operation_logger)
        # Script got manually interrupted ... N.B. : KeyboardInterrupt does not inherit from Exception
        except (KeyboardInterrupt, EOFError):
            upgrade_retcode = -1
            error = m18n.n('operation_interrupted')
            logger.error(m18n.n("app_upgrade_failed", app=app_instance_name, error=error))
            failure_message_with_debug_instructions = operation_logger.error(error)
        # Something wrong happened in Yunohost's code (most probably hook_exec)
        except Exception:
            import traceback
            error = m18n.n('unexpected_error', error="\n" + traceback.format_exc())
            logger.error(m18n.n("app_install_failed", app=app_instance_name, error=error))
            failure_message_with_debug_instructions = operation_logger.error(error)
        finally:
            # Whatever happened (install success or failure) we check if it broke the system
            # and warn the user about it
            try:
                broke_the_system = False
                _assert_system_is_sane_for_app(manifest, "post")
            except Exception as e:
                broke_the_system = True
                logger.error(m18n.n("app_upgrade_failed", app=app_instance_name, error=str(e)))
                failure_message_with_debug_instructions = operation_logger.error(str(e))

            # We'll check that the app didn't brutally edit some system configuration
            manually_modified_files_after_install = manually_modified_files()
            manually_modified_files_by_app = set(manually_modified_files_after_install) - set(manually_modified_files_before_install)
            if manually_modified_files_by_app:
                logger.error("Packagers /!\\ This app manually modified some system configuration files! This should not happen! If you need to do so, you should implement a proper conf_regen hook. Those configuration were affected:\n    - " + '\n     -'.join(manually_modified_files_by_app))

            # If upgrade failed or broke the system,
            # raise an error and interrupt all other pending upgrades
            if upgrade_failed or broke_the_system:

                # display this if there are remaining apps
                if apps[number + 1:]:
                    not_upgraded_apps = apps[number:]
                    logger.error(m18n.n('app_not_upgraded',
                                        failed_app=app_instance_name,
                                        apps=', '.join(not_upgraded_apps)))

                raise YunohostError(failure_message_with_debug_instructions, raw_msg=True)

            # Otherwise we're good and keep going !
            now = int(time.time())
            app_setting(app_instance_name, 'update_time', now)
            app_setting(app_instance_name, 'current_revision', manifest.get('remote', {}).get('revision', "?"))

            # Clean hooks and add new ones
            hook_remove(app_instance_name)
            if 'hooks' in os.listdir(extracted_app_folder):
                for hook in os.listdir(extracted_app_folder + '/hooks'):
                    hook_add(app_instance_name, extracted_app_folder + '/hooks/' + hook)

            # Replace scripts and manifest and conf (if exists)
            os.system('rm -rf "%s/scripts" "%s/manifest.toml %s/manifest.json %s/conf"' % (app_setting_path, app_setting_path, app_setting_path, app_setting_path))

            if os.path.exists(os.path.join(extracted_app_folder, "manifest.json")):
                os.system('mv "%s/manifest.json" "%s/scripts" %s' % (extracted_app_folder, extracted_app_folder, app_setting_path))
            if os.path.exists(os.path.join(extracted_app_folder, "manifest.toml")):
                os.system('mv "%s/manifest.toml" "%s/scripts" %s' % (extracted_app_folder, extracted_app_folder, app_setting_path))

            for file_to_copy in ["actions.json", "actions.toml", "config_panel.json", "config_panel.toml", "conf"]:
                if os.path.exists(os.path.join(extracted_app_folder, file_to_copy)):
                    os.system('cp -R %s/%s %s' % (extracted_app_folder, file_to_copy, app_setting_path))

            # So much win
            logger.success(m18n.n('app_upgraded', app=app_instance_name))

            hook_callback('post_app_upgrade', args=args_list, env=env_dict)
            operation_logger.success()

    permission_sync_to_user()

    logger.success(m18n.n('upgrade_complete'))


@is_unit_operation()
def app_install(operation_logger, app, label=None, args=None, no_remove_on_failure=False, force=False):
    """
    Install apps

    Keyword argument:
        app -- Name, local path or git URL of the app to install
        label -- Custom name for the app
        args -- Serialize arguments for app installation
        no_remove_on_failure -- Debug option to avoid removing the app on a failed installation
        force -- Do not ask for confirmation when installing experimental / low-quality apps
    """

    from yunohost.hook import hook_add, hook_remove, hook_exec, hook_callback
    from yunohost.log import OperationLogger
    from yunohost.permission import user_permission_list, permission_create, permission_url, permission_delete, permission_sync_to_user, user_permission_update
    from yunohost.regenconf import manually_modified_files

    # Fetch or extract sources
    if not os.path.exists(INSTALL_TMP):
        os.makedirs(INSTALL_TMP)

    def confirm_install(confirm):
        # Ignore if there's nothing for confirm (good quality app), if --force is used
        # or if request on the API (confirm already implemented on the API side)
        if confirm is None or force or msettings.get('interface') == 'api':
            return

        if confirm in ["danger", "thirdparty"]:
            answer = msignals.prompt(m18n.n('confirm_app_install_' + confirm,
                                       answers='Yes, I understand'),
                                    color="red")
            if answer != "Yes, I understand":
                raise YunohostError("aborting")

        else:
            answer = msignals.prompt(m18n.n('confirm_app_install_' + confirm,
                                       answers='Y/N'),
                                    color="yellow")
            if answer.upper() != "Y":
                raise YunohostError("aborting")

    raw_app_list = _load_apps_catalog()["apps"]

    if app in raw_app_list or ('@' in app) or ('http://' in app) or ('https://' in app):

        # If we got an app name directly (e.g. just "wordpress"), we gonna test this name
        if app in raw_app_list:
            app_name_to_test = app
        # If we got an url like "https://github.com/foo/bar_ynh, we want to
        # extract "bar" and test if we know this app
        elif ('http://' in app) or ('https://' in app):
            app_name_to_test = app.strip("/").split("/")[-1].replace("_ynh", "")
        else:
            # FIXME : watdo if '@' in app ?
            app_name_to_test = None

        if app_name_to_test in raw_app_list:

            state = raw_app_list[app_name_to_test].get("state", "notworking")
            level = raw_app_list[app_name_to_test].get("level", None)
            confirm = "danger"
            if state in ["working", "validated"]:
                if isinstance(level, int) and level >= 5:
                    confirm = None
                elif isinstance(level, int) and level > 0:
                    confirm = "warning"
        else:
            confirm = "thirdparty"

        confirm_install(confirm)

        manifest, extracted_app_folder = _fetch_app_from_git(app)
    elif os.path.exists(app):
        confirm_install("thirdparty")
        manifest, extracted_app_folder = _extract_app_from_file(app)
    else:
        raise YunohostError('app_unknown')

    # Check ID
    if 'id' not in manifest or '__' in manifest['id']:
        raise YunohostError('app_id_invalid')

    app_id = manifest['id']
    label = label if label else manifest['name']

    # Check requirements
    _check_manifest_requirements(manifest, app_id)
    _assert_system_is_sane_for_app(manifest, "pre")

    # Check if app can be forked
    instance_number = _installed_instance_number(app_id, last=True) + 1
    if instance_number > 1:
        if 'multi_instance' not in manifest or not is_true(manifest['multi_instance']):
            raise YunohostError('app_already_installed', app=app_id)

        # Change app_id to the forked app id
        app_instance_name = app_id + '__' + str(instance_number)
    else:
        app_instance_name = app_id

    # Retrieve arguments list for install script
    args_dict = {} if not args else \
        dict(urlparse.parse_qsl(args, keep_blank_values=True))
    args_odict = _parse_args_from_manifest(manifest, 'install', args=args_dict)

    # Validate domain / path availability for webapps
    _validate_and_normalize_webpath(manifest, args_odict, extracted_app_folder)

    # build arg list tq
    args_list = [value[0] for value in args_odict.values()]
    args_list.append(app_instance_name)

    # Attempt to patch legacy helpers ...
    _patch_legacy_helpers(extracted_app_folder)

    # Apply dirty patch to make php5 apps compatible with php7
    _patch_php5(extracted_app_folder)

    # Prepare env. var. to pass to script
    env_dict = _make_environment_dict(args_odict)
    env_dict["YNH_APP_ID"] = app_id
    env_dict["YNH_APP_INSTANCE_NAME"] = app_instance_name
    env_dict["YNH_APP_INSTANCE_NUMBER"] = str(instance_number)
<<<<<<< HEAD
    env_dict["YNH_APP_LABEL"] = label

    # Start register change on system
=======
>>>>>>> e24191ce
    operation_logger.extra.update({'env': env_dict})

    # We'll check that the app didn't brutally edit some system configuration
    manually_modified_files_before_install = manually_modified_files()

    # Tell the operation_logger to redact all password-type args
    # Also redact the % escaped version of the password that might appear in
    # the 'args' section of metadata (relevant for password with non-alphanumeric char)
    data_to_redact = [value[0] for value in args_odict.values() if value[1] == "password"]
    data_to_redact += [urllib.quote(data) for data in data_to_redact if urllib.quote(data) != data]
    operation_logger.data_to_redact.extend(data_to_redact)

    operation_logger.related_to = [s for s in operation_logger.related_to if s[0] != "app"]
    operation_logger.related_to.append(("app", app_id))
    operation_logger.start()

    logger.info(m18n.n("app_start_install", app=app_id))

    # Create app directory
    app_setting_path = os.path.join(APPS_SETTING_PATH, app_instance_name)
    if os.path.exists(app_setting_path):
        shutil.rmtree(app_setting_path)
    os.makedirs(app_setting_path)

    # Set initial app settings
    app_settings = {
        'id': app_instance_name,
        'install_time': int(time.time()),
        'current_revision': manifest.get('remote', {}).get('revision', "?")
    }
    _set_app_settings(app_instance_name, app_settings)

    os.system('chown -R admin: ' + extracted_app_folder)

    # Execute App install script
    os.system('chown -hR admin: %s' % INSTALL_TMP)
    # Move scripts and manifest to the right place
    if os.path.exists(os.path.join(extracted_app_folder, "manifest.json")):
        os.system('cp %s/manifest.json %s' % (extracted_app_folder, app_setting_path))
    if os.path.exists(os.path.join(extracted_app_folder, "manifest.toml")):
        os.system('cp %s/manifest.toml %s' % (extracted_app_folder, app_setting_path))
    os.system('cp -R %s/scripts %s' % (extracted_app_folder, app_setting_path))

    for file_to_copy in ["actions.json", "actions.toml", "config_panel.json", "config_panel.toml", "conf"]:
        if os.path.exists(os.path.join(extracted_app_folder, file_to_copy)):
            os.system('cp -R %s/%s %s' % (extracted_app_folder, file_to_copy, app_setting_path))

    # Initialize the main permission for the app
    # After the install, if apps don't have a domain and path defined, the default url '/' is removed from the permission
    permission_create(app_instance_name+".main", allowed=["all_users"], label=label, show_tile=False, protected=False)

    # Execute the app install script
    install_failed = True
    try:
        install_retcode = hook_exec(
            os.path.join(extracted_app_folder, 'scripts/install'),
            args=args_list, env=env_dict
        )[0]
        # "Common" app install failure : the script failed and returned exit code != 0
        install_failed = True if install_retcode != 0 else False
        if install_failed:
            error = m18n.n('app_install_script_failed')
            logger.error(m18n.n("app_install_failed", app=app_id, error=error))
            failure_message_with_debug_instructions = operation_logger.error(error)
            if msettings.get('interface') != 'api':
                dump_app_log_extract_for_debugging(operation_logger)
    # Script got manually interrupted ... N.B. : KeyboardInterrupt does not inherit from Exception
    except (KeyboardInterrupt, EOFError):
        error = m18n.n('operation_interrupted')
        logger.error(m18n.n("app_install_failed", app=app_id, error=error))
        failure_message_with_debug_instructions = operation_logger.error(error)
    # Something wrong happened in Yunohost's code (most probably hook_exec)
    except Exception as e:
        import traceback
        error = m18n.n('unexpected_error', error="\n" + traceback.format_exc())
        logger.error(m18n.n("app_install_failed", app=app_id, error=error))
        failure_message_with_debug_instructions = operation_logger.error(error)
    finally:
        # If success so far, validate that app didn't break important stuff
        if not install_failed:
            try:
                broke_the_system = False
                _assert_system_is_sane_for_app(manifest, "post")
            except Exception as e:
                broke_the_system = True
                logger.error(m18n.n("app_install_failed", app=app_id, error=str(e)))
                failure_message_with_debug_instructions = operation_logger.error(str(e))

        # We'll check that the app didn't brutally edit some system configuration
        manually_modified_files_after_install = manually_modified_files()
        manually_modified_files_by_app = set(manually_modified_files_after_install) - set(manually_modified_files_before_install)
        if manually_modified_files_by_app:
            logger.error("Packagers /!\\ This app manually modified some system configuration files! This should not happen! If you need to do so, you should implement a proper conf_regen hook. Those configuration were affected:\n    - " + '\n     -'.join(manually_modified_files_by_app))

        # If the install failed or broke the system, we remove it
        if install_failed or broke_the_system:

            # This option is meant for packagers to debug their apps more easily
            if no_remove_on_failure:
                raise YunohostError("The installation of %s failed, but was not cleaned up as requested by --no-remove-on-failure." % app_id, raw_msg=True)
            else:
                logger.warning(m18n.n("app_remove_after_failed_install"))

            # Setup environment for remove script
            env_dict_remove = {}
            env_dict_remove["YNH_APP_ID"] = app_id
            env_dict_remove["YNH_APP_INSTANCE_NAME"] = app_instance_name
            env_dict_remove["YNH_APP_INSTANCE_NUMBER"] = str(instance_number)

            # Execute remove script
            operation_logger_remove = OperationLogger('remove_on_failed_install',
                                                      [('app', app_instance_name)],
                                                      env=env_dict_remove)
            operation_logger_remove.start()

            # Try to remove the app
            try:
                remove_retcode = hook_exec(
                    os.path.join(extracted_app_folder, 'scripts/remove'),
                    args=[app_instance_name], env=env_dict_remove
                )[0]
            # Here again, calling hook_exec could fail miserably, or get
            # manually interrupted (by mistake or because script was stuck)
            # In that case we still want to proceed with the rest of the
            # removal (permissions, /etc/yunohost/apps/{app} ...)
            except (KeyboardInterrupt, EOFError, Exception):
                remove_retcode = -1
                import traceback
                logger.error(m18n.n('unexpected_error', error="\n" + traceback.format_exc()))

            # Remove all permission in LDAP
            for permission_name in user_permission_list()["permissions"].keys():
                if permission_name.startswith(app_instance_name+"."):
                    permission_delete(permission_name, force=True, sync_perm=False)

            if remove_retcode != 0:
                msg = m18n.n('app_not_properly_removed',
                             app=app_instance_name)
                logger.warning(msg)
                operation_logger_remove.error(msg)
            else:
                try:
                    _assert_system_is_sane_for_app(manifest, "post")
                except Exception as e:
                    operation_logger_remove.error(e)
                else:
                    operation_logger_remove.success()

            # Clean tmp folders
            shutil.rmtree(app_setting_path)
            shutil.rmtree(extracted_app_folder)

            permission_sync_to_user()

            raise YunohostError(failure_message_with_debug_instructions, raw_msg=True)

    # Clean hooks and add new ones
    hook_remove(app_instance_name)
    if 'hooks' in os.listdir(extracted_app_folder):
        for file in os.listdir(extracted_app_folder + '/hooks'):
            hook_add(app_instance_name, extracted_app_folder + '/hooks/' + file)

    # Clean and set permissions
    shutil.rmtree(extracted_app_folder)
    os.system('chmod -R 400 %s' % app_setting_path)
    os.system('chown -R root: %s' % app_setting_path)
    os.system('chown -R admin: %s/scripts' % app_setting_path)

    # If the app haven't set the url of the main permission and domain and path is set set / as main url
    app_settings = _get_app_settings(app_instance_name)
    domain = app_settings.get('domain', None)
    path = app_settings.get('path', None)
    if domain and path and user_permission_list(full=True, full_path=False)['permissions'][app_instance_name + '.main']['url'] is None:
        permission_url(app_instance_name + ".main", url='/', sync_perm=False)
    user_permission_update(app_instance_name + ".main", show_tile=True, sync_perm=False)

    _migrate_legacy_permissions(app_instance_name)

    permission_sync_to_user()

    logger.success(m18n.n('installation_complete'))

    hook_callback('post_app_install', args=args_list, env=env_dict)


def dump_app_log_extract_for_debugging(operation_logger):

    with open(operation_logger.log_path, "r") as f:
        lines = f.readlines()

    filters = [
        r"set [+-]x$",
        r"set [+-]o xtrace$",
        r"local \w+$",
        r"local legacy_args=.*$",
        r".*Helper used in legacy mode.*",
        r"args_array=.*$",
        r"local -A args_array$",
        r"ynh_handle_getopts_args",
        r"ynh_script_progression"
    ]

    filters = [re.compile(f_) for f_ in filters]

    lines_to_display = []
    for line in lines:

        if ": " not in line.strip():
            continue

        # A line typically looks like
        # 2019-10-19 16:10:27,611: DEBUG - + mysql -u piwigo --password=********** -B piwigo
        # And we just want the part starting by "DEBUG - "
        line = line.strip().split(": ", 1)[1]

        if any(filter_.search(line) for filter_ in filters):
            continue

        lines_to_display.append(line)

        if line.endswith("+ ynh_exit_properly") or " + ynh_die " in line:
            break
        elif len(lines_to_display) > 20:
            lines_to_display.pop(0)

    logger.warning("Here's an extract of the logs before the crash. It might help debugging the error:")
    for line in lines_to_display:
        logger.info(line)


def _migrate_legacy_permissions(app):

    from yunohost.permission import user_permission_list, user_permission_update

    # Check if app is apparently using the legacy permission management, defined by the presence of something like
    # ynh_app_setting_set on unprotected_uris (or yunohost app setting)
    install_script_path = os.path.join(APPS_SETTING_PATH, app, 'scripts/install')
    install_script_content = open(install_script_path, "r").read()
    if not re.search(r"(yunohost app setting|ynh_app_setting_set) .*(unprotected|skipped)_uris", install_script_content):
        return

    app_settings = _get_app_settings(app)
    app_perm_currently_allowed = user_permission_list()["permissions"][app + ".main"]["allowed"]

    settings_say_it_should_be_public = (app_settings.get("unprotected_uris", None) == "/"
                                        or app_settings.get("skipped_uris", None) == "/")

    # If the current permission says app is protected, but there are legacy rules saying it should be public...
    if app_perm_currently_allowed == ["all_users"] and settings_say_it_should_be_public:
        # Make it public
        user_permission_update(app + ".main", add="visitors", sync_perm=False)

    # If the current permission says app is public, but there are no setting saying it should be public...
    if app_perm_currently_allowed == ["visitors"] and not settings_say_it_should_be_public:
        # Make is private
        user_permission_update(app + ".main", remove="visitors", sync_perm=False)


@is_unit_operation()
def app_remove(operation_logger, app):
    """
    Remove app

    Keyword argument:
        app -- App(s) to delete

    """
    from yunohost.hook import hook_exec, hook_remove, hook_callback
    from yunohost.permission import user_permission_list, permission_delete, permission_sync_to_user
    if not _is_installed(app):
        raise YunohostError('app_not_installed', app=app, all_apps=_get_all_installed_apps_id())

    operation_logger.start()

    logger.info(m18n.n("app_start_remove", app=app))

    app_setting_path = APPS_SETTING_PATH + app

    # TODO: display fail messages from script
    try:
        shutil.rmtree('/tmp/yunohost_remove')
    except Exception:
        pass

    # Attempt to patch legacy helpers ...
    _patch_legacy_helpers(app_setting_path)

    # Apply dirty patch to make php5 apps compatible with php7 (e.g. the remove
    # script might date back from jessie install)
    _patch_php5(app_setting_path)

    manifest = _get_manifest_of_app(app_setting_path)

    os.system('cp -a %s /tmp/yunohost_remove && chown -hR admin: /tmp/yunohost_remove' % app_setting_path)
    os.system('chown -R admin: /tmp/yunohost_remove')
    os.system('chmod -R u+rX /tmp/yunohost_remove')

    args_list = [app]

    env_dict = {}
    app_id, app_instance_nb = _parse_app_instance_name(app)
    env_dict["YNH_APP_ID"] = app_id
    env_dict["YNH_APP_INSTANCE_NAME"] = app
    env_dict["YNH_APP_INSTANCE_NUMBER"] = str(app_instance_nb)
    operation_logger.extra.update({'env': env_dict})
    operation_logger.flush()

    try:
        ret = hook_exec('/tmp/yunohost_remove/scripts/remove',
                        args=args_list,
                        env=env_dict)[0]
    # Here again, calling hook_exec could fail miserably, or get
    # manually interrupted (by mistake or because script was stuck)
    # In that case we still want to proceed with the rest of the
    # removal (permissions, /etc/yunohost/apps/{app} ...)
    except (KeyboardInterrupt, EOFError, Exception):
        ret = -1
        import traceback
        logger.error(m18n.n('unexpected_error', error="\n" + traceback.format_exc()))

    if ret == 0:
        logger.success(m18n.n('app_removed', app=app))
        hook_callback('post_app_remove', args=args_list, env=env_dict)
    else:
        logger.warning(m18n.n('app_not_properly_removed', app=app))

    if os.path.exists(app_setting_path):
        shutil.rmtree(app_setting_path)
    shutil.rmtree('/tmp/yunohost_remove')
    hook_remove(app)

    # Remove all permission in LDAP
    for permission_name in user_permission_list()["permissions"].keys():
        if permission_name.startswith(app+"."):
            permission_delete(permission_name, force=True, sync_perm=False)

    permission_sync_to_user()
    _assert_system_is_sane_for_app(manifest, "post")


def app_addaccess(apps, users=[]):
    """
    Grant access right to users (everyone by default)

    Keyword argument:
        users
        apps

    """
    from yunohost.permission import user_permission_update

    logger.warning("/!\\ Packagers ! This app is using the legacy permission system. Please use the new helpers ynh_permission_{create,url,update,delete} and the 'visitors' group to manage permissions.")

    output = {}
    for app in apps:
        permission = user_permission_update(app+".main", add=users, remove="all_users")
        output[app] = permission["corresponding_users"]

    return {'allowed_users': output}


def app_removeaccess(apps, users=[]):
    """
    Revoke access right to users (everyone by default)

    Keyword argument:
        users
        apps

    """
    from yunohost.permission import user_permission_update

    logger.warning("/!\\ Packagers ! This app is using the legacy permission system. Please use the new helpers ynh_permission_{create,url,update,delete} and the 'visitors' group to manage permissions.")

    output = {}
    for app in apps:
        permission = user_permission_update(app+".main", remove=users)
        output[app] = permission["corresponding_users"]

    return {'allowed_users': output}


def app_clearaccess(apps):
    """
    Reset access rights for the app

    Keyword argument:
        apps

    """
    from yunohost.permission import user_permission_reset

    logger.warning("/!\\ Packagers ! This app is using the legacy permission system. Please use the new helpers ynh_permission_{create,url,update,delete} and the 'visitors' group to manage permissions.")

    output = {}
    for app in apps:
        permission = user_permission_reset(app+".main")
        output[app] = permission["corresponding_users"]

    return {'allowed_users': output}


@is_unit_operation()
def app_makedefault(operation_logger, app, domain=None):
    """
    Redirect domain root to an app

    Keyword argument:
        app
        domain

    """
    from yunohost.domain import domain_list

    app_settings = _get_app_settings(app)
    app_domain = app_settings['domain']
    app_path = app_settings['path']

    if domain is None:
        domain = app_domain
        operation_logger.related_to.append(('domain', domain))
    elif domain not in domain_list()['domains']:
        raise YunohostError('domain_named_unknown', domain=domain)

    if '/' in app_map(raw=True)[domain]:
        raise YunohostError('app_make_default_location_already_used', app=app, domain=app_domain,
                            other_app=app_map(raw=True)[domain]["/"]["id"])

    operation_logger.start()

    # TODO / FIXME : current trick is to add this to conf.json.persisten
    # This is really not robust and should be improved
    # e.g. have a flag in /etc/yunohost/apps/$app/ to say that this is the
    # default app or idk...
    if not os.path.exists('/etc/ssowat/conf.json.persistent'):
        ssowat_conf = {}
    else:
        ssowat_conf = read_json('/etc/ssowat/conf.json.persistent')

    if 'redirected_urls' not in ssowat_conf:
        ssowat_conf['redirected_urls'] = {}

    ssowat_conf['redirected_urls'][domain + '/'] = app_domain + app_path

    write_to_json('/etc/ssowat/conf.json.persistent', ssowat_conf)
    os.system('chmod 644 /etc/ssowat/conf.json.persistent')

    logger.success(m18n.n('ssowat_conf_updated'))


def app_setting(app, key, value=None, delete=False):
    """
    Set or get an app setting value

    Keyword argument:
        value -- Value to set
        app -- App ID
        key -- Key to get/set
        delete -- Delete the key

    """
    app_settings = _get_app_settings(app) or {}

    if value is None and not delete:
        try:
            return app_settings[key]
        except Exception as e:
            logger.debug("cannot get app setting '%s' for '%s' (%s)", key, app, e)
            return None

    if delete:
        if key in app_settings:
            del app_settings[key]
    else:
        # FIXME: Allow multiple values for some keys?
        if key in ['redirected_urls', 'redirected_regex']:
            value = yaml.load(value)
        if any(key.startswith(word+"_") for word in ["unprotected", "protected", "skipped"]):
            logger.warning("/!\\ Packagers! This app is still using the skipped/protected/unprotected_uris/regex settings which are now obsolete and deprecated... Instead, you should use the new helpers 'ynh_permission_{create,urls,update,delete}' and the 'visitors' group to initialize the public/private access. Check out the documentation at the bottom of yunohost.org/groups_and_permissions to learn how to use the new permission mechanism.")

        app_settings[key] = value
    _set_app_settings(app, app_settings)

    # Fucking legacy permission management.
    # We need this because app temporarily set the app as unprotected to configure it with curl...
    if key.startswith("unprotected_") or key.startswith("skipped_") and value == "/":
        from permission import user_permission_update
        user_permission_update(app + ".main", add="visitors")


def app_register_url(app, domain, path):
    """
    Book/register a web path for a given app

    Keyword argument:
        app -- App which will use the web path
        domain -- The domain on which the app should be registered (e.g. your.domain.tld)
        path -- The path to be registered (e.g. /coffee)
    """

    # This line can't be moved on top of file, otherwise it creates an infinite
    # loop of import with tools.py...
    from .domain import _get_conflicting_apps, _normalize_domain_path

    domain, path = _normalize_domain_path(domain, path)

    # We cannot change the url of an app already installed simply by changing
    # the settings...

    if _is_installed(app):
        settings = _get_app_settings(app)
        if "path" in settings.keys() and "domain" in settings.keys():
            raise YunohostError('app_already_installed_cant_change_url')

    # Check the url is available
    conflicts = _get_conflicting_apps(domain, path)
    if conflicts:
        apps = []
        for path, app_id, app_label in conflicts:
            apps.append(" * {domain:s}{path:s} → {app_label:s} ({app_id:s})".format(
                domain=domain,
                path=path,
                app_id=app_id,
                app_label=app_label,
            ))

        raise YunohostError('app_location_unavailable', apps="\n".join(apps))

    app_setting(app, 'domain', value=domain)
    app_setting(app, 'path', value=path)


def app_ssowatconf():
    """
    Regenerate SSOwat configuration file


    """
    from yunohost.domain import domain_list, _get_maindomain
    from yunohost.user import user_list
    from yunohost.permission import user_permission_list

    main_domain = _get_maindomain()
    domains = domain_list()['domains']
    all_permissions = user_permission_list(full=True, ignore_system_perms=True, full_path=True)['permissions']

    permissions = {
        'core_skipped': {
            "users": [],
            "label": "Core permissions - skipped",
            "show_tile": False,
            "auth_header": False,
            "public": True,
            "uris": \
                [domain + '/yunohost/admin' for domain in domains] + \
                [domain + '/yunohost/api' for domain in domains] + [
                    "re:^[^/]*/%.well%-known/ynh%-diagnosis/.*$",
                    "re:^[^/]*/%.well%-known/acme%-challenge/.*$",
                    "re:^[^/]*/%.well%-known/autoconfig/mail/config%-v1%.1%.xml.*$"
                ]
        }
    }
    redirected_regex = {main_domain + '/yunohost[\/]?$': 'https://' + main_domain + '/yunohost/sso/'}
    redirected_urls = {}

    def _get_setting(settings, name):
        s = settings.get(name, None)
        return s.split(',') if s else []

    for app in _installed_apps():

        app_settings = read_yaml(APPS_SETTING_PATH + app + '/settings.yml')

        ## BEGIN Legacy part ##

        if 'domain' not in app_settings:
            continue
        if 'path' not in app_settings:
            continue

        # This 'no_sso' settings sound redundant to not having $path defined ....
        # At least from what I can see, all apps using it don't have a path defined ...
        if 'no_sso' in app_settings:
            continue

        domain = app_settings['domain']
        path = app_settings['path'].rstrip('/')

        def _sanitized_absolute_url(perm_url):
            # Nominal case : url is relative to the app's path
            if perm_url.startswith("/"):
                perm_domain = domain
                perm_path = path + perm_url.rstrip("/")
            # Otherwise, the urls starts with a domain name, like domain.tld/foo/bar
            # We want perm_domain = domain.tld and perm_path = "/foo/bar"
            else:
                perm_domain, perm_path = perm_url.split("/", 1)
                perm_path = "/" + perm_path.rstrip("/")

            return perm_domain + perm_path

        # Skipped
        skipped_urls = [_sanitized_absolute_url(uri) for uri in _get_setting(app_settings, 'skipped_uris')]
        skipped_urls += ['re:' + regex for regex in _get_setting(app_settings, 'skipped_regex')]

        # Legacy permission system using (un)protected_uris and _regex managed in app settings...
        unprotected_urls = [_sanitized_absolute_url(uri) for uri in _get_setting(app_settings, 'unprotected_uris')]
        protected_urls = [_sanitized_absolute_url(uri) for uri in _get_setting(app_settings, 'protected_uris')]
        unprotected_urls += ['re:' + regex for regex in _get_setting(app_settings, 'unprotected_regex')]
        protected_urls += ['re:' + regex for regex in _get_setting(app_settings, 'protected_regex')]

        if skipped_urls == [] and unprotected_urls == [] and protected_urls == []:
            continue

        # Manage compatibility with old protected, unprotected, skipped urls !!
        this_app_perms = {name: info for name, info in all_permissions.items() if name.startswith(app + ".")}
        for perm_name, perm_info in this_app_perms.items():

            # Ignore permissions for which there's no url defined
            if not perm_info["url"]:
                continue

            url = _sanitized_absolute_url(perm_info["url"])
            perm_info["url"] = url
            if "visitors" in perm_info["allowed"]:
                # Legacy stuff : we remove now protected-urls that might have been declared as unprotected earlier...
                protected_urls = [u for u in protected_urls if u != url]
            else:
                # Legacy stuff : we remove now unprotected-urls / skipped-urls that might have been declared as protected earlier...
                unprotected_urls = [u for u in unprotected_urls if u != url]
                skipped_urls = [u for u in skipped_urls if u != url]

        # Create special permission for legacy apps
        if skipped_urls != []:
            permissions[app + ".legacy_skipped_urls"] = {
                "users": [],
                "label": "Legacy permission - skipped_urls for app :" + app,
                "show_tile": False,
                "auth_header": False,
                "public": True,
                "uris": skipped_urls
            }
        if unprotected_urls != []:
            permissions[app + ".legacy_unprotected_urls"] =  {
                "users": all_permissions[app + '.main']['corresponding_users'],
                "label": "Legacy permission - unprotected_urls for app :" + app,
                "show_tile": False,
                "auth_header": True,
                "public": True,
                "uris": unprotected_urls
            }
        if protected_urls != []:
            permissions[app + ".legacy_protected_urls"] = {
                "users": all_permissions[app + '.main']['corresponding_users'],
                "label": "Legacy permission - protected_urls for app :" + app,
                "show_tile": False,
                "auth_header": True,
                "public": False,
                "uris": protected_urls
            }

        ## END Legacy part ##

        # Redirected
        redirected_urls.update(app_settings.get('redirected_urls', {}))
        redirected_regex.update(app_settings.get('redirected_regex', {}))

    # New permission system
    for perm_name, perm_info in all_permissions.items():
        # Ignore permissions for which there's no url defined
        if perm_info["url"] is None and perm_info['additional_urls'] == [None]:
            continue

        uris = []
        if perm_info['url'] is not None:
            uris += [perm_info['url'].rstrip('/')]
        if perm_info['additional_urls'] != [None]:
            uris += [uri.rstrip('/') for uri in perm_info['additional_urls']]

        permissions[perm_name] = {
            "users": perm_info['corresponding_users'],
            "label": perm_info['label'],
            "show_tile": perm_info['show_tile'] if perm_info['url'] and not perm_info["url"].startswith('re:') else False,
            "auth_header": perm_info['auth_header'],
            "public": "visitors" in perm_info["allowed"],
            "uris": uris
        }

    conf_dict = {
        'portal_domain': main_domain,
        'portal_path': '/yunohost/sso/',
        'additional_headers': {
            'Auth-User': 'uid',
            'Remote-User': 'uid',
            'Name': 'cn',
            'Email': 'mail'
        },
        'domains': domains,
        'redirected_urls': redirected_urls,
        'redirected_regex': redirected_regex,
        'permissions': permissions,
    }

    with open('/etc/ssowat/conf.json', 'w+') as f:
        json.dump(conf_dict, f, sort_keys=True, indent=4)

    logger.debug(m18n.n('ssowat_conf_generated'))


def app_change_label(app, new_label):
    installed = _is_installed(app)
    if not installed:
        raise YunohostError('app_not_installed', app=app, all_apps=_get_all_installed_apps_id())
    logger.warning(m18n.n('app_label_depreciated'))
    user_permission_update(app + ".main", label=new_label)


# actions todo list:
# * docstring

def app_action_list(app):
    logger.warning(m18n.n('experimental_feature'))

    # this will take care of checking if the app is installed
    app_info_dict = app_info(app)

    return {
        "app": app,
        "app_name": app_info_dict["name"],
        "actions": _get_app_actions(app)
    }


@is_unit_operation()
def app_action_run(operation_logger, app, action, args=None):
    logger.warning(m18n.n('experimental_feature'))

    from yunohost.hook import hook_exec
    import tempfile

    # will raise if action doesn't exist
    actions = app_action_list(app)["actions"]
    actions = {x["id"]: x for x in actions}

    if action not in actions:
        raise YunohostError("action '%s' not available for app '%s', available actions are: %s" % (action, app, ", ".join(actions.keys())), raw_msg=True)

    operation_logger.start()

    action_declaration = actions[action]

    # Retrieve arguments list for install script
    args_dict = dict(urlparse.parse_qsl(args, keep_blank_values=True)) if args else {}
    args_odict = _parse_args_for_action(actions[action], args=args_dict)
    args_list = [value[0] for value in args_odict.values()]

    app_id, app_instance_nb = _parse_app_instance_name(app)

    env_dict = _make_environment_dict(args_odict, prefix="ACTION_")
    env_dict["YNH_APP_ID"] = app_id
    env_dict["YNH_APP_INSTANCE_NAME"] = app
    env_dict["YNH_APP_INSTANCE_NUMBER"] = str(app_instance_nb)
    env_dict["YNH_ACTION"] = action

    _, path = tempfile.mkstemp()

    with open(path, "w") as script:
        script.write(action_declaration["command"])

    os.chmod(path, 700)

    if action_declaration.get("cwd"):
        cwd = action_declaration["cwd"].replace("$app", app_id)
    else:
        cwd = "/etc/yunohost/apps/" + app

    retcode = hook_exec(
        path,
        args=args_list,
        env=env_dict,
        chdir=cwd,
        user=action_declaration.get("user", "root"),
    )[0]

    if retcode not in action_declaration.get("accepted_return_codes", [0]):
        msg = "Error while executing action '%s' of app '%s': return code %s" % (action, app, retcode)
        operation_logger.error(msg)
        raise YunohostError(msg, raw_msg=True)

    os.remove(path)

    operation_logger.success()
    return logger.success("Action successed!")


# Config panel todo list:
# * docstrings
# * merge translations on the json once the workflow is in place
@is_unit_operation()
def app_config_show_panel(operation_logger, app):
    logger.warning(m18n.n('experimental_feature'))

    from yunohost.hook import hook_exec

    # this will take care of checking if the app is installed
    app_info_dict = app_info(app)

    operation_logger.start()
    config_panel = _get_app_config_panel(app)
    config_script = os.path.join(APPS_SETTING_PATH, app, 'scripts', 'config')

    app_id, app_instance_nb = _parse_app_instance_name(app)

    if not config_panel or not os.path.exists(config_script):
        return {
            "app_id": app_id,
            "app": app,
            "app_name": app_info_dict["name"],
            "config_panel": [],
        }

    env = {
        "YNH_APP_ID": app_id,
        "YNH_APP_INSTANCE_NAME": app,
        "YNH_APP_INSTANCE_NUMBER": str(app_instance_nb),
    }

    return_code, parsed_values = hook_exec(config_script,
                                           args=["show"],
                                           env=env,
                                           return_format="plain_dict"
                                           )

    if return_code != 0:
        raise Exception("script/config show return value code: %s (considered as an error)", return_code)

    logger.debug("Generating global variables:")
    for tab in config_panel.get("panel", []):
        tab_id = tab["id"]  # this makes things easier to debug on crash
        for section in tab.get("sections", []):
            section_id = section["id"]
            for option in section.get("options", []):
                option_name = option["name"]
                generated_name = ("YNH_CONFIG_%s_%s_%s" % (tab_id, section_id, option_name)).upper()
                option["name"] = generated_name
                logger.debug(" * '%s'.'%s'.'%s' -> %s", tab.get("name"), section.get("name"), option.get("name"), generated_name)

                if generated_name in parsed_values:
                    # code is not adapted for that so we have to mock expected format :/
                    if option.get("type") == "boolean":
                        if parsed_values[generated_name].lower() in ("true", "1", "y"):
                            option["default"] = parsed_values[generated_name]
                        else:
                            del option["default"]
                    else:
                        option["default"] = parsed_values[generated_name]

                    args_dict = _parse_args_in_yunohost_format(
                        [{option["name"]: parsed_values[generated_name]}],
                        [option]
                    )
                    option["default"] = args_dict[option["name"]][0]
                else:
                    logger.debug("Variable '%s' is not declared by config script, using default", generated_name)
                    # do nothing, we'll use the default if present

    return {
        "app_id": app_id,
        "app": app,
        "app_name": app_info_dict["name"],
        "config_panel": config_panel,
        "logs": operation_logger.success(),
    }


@is_unit_operation()
def app_config_apply(operation_logger, app, args):
    logger.warning(m18n.n('experimental_feature'))

    from yunohost.hook import hook_exec

    installed = _is_installed(app)
    if not installed:
        raise YunohostError('app_not_installed', app=app, all_apps=_get_all_installed_apps_id())

    config_panel = _get_app_config_panel(app)
    config_script = os.path.join(APPS_SETTING_PATH, app, 'scripts', 'config')

    if not config_panel or not os.path.exists(config_script):
        # XXX real exception
        raise Exception("Not config-panel.json nor scripts/config")

    operation_logger.start()
    app_id, app_instance_nb = _parse_app_instance_name(app)
    env = {
        "YNH_APP_ID": app_id,
        "YNH_APP_INSTANCE_NAME": app,
        "YNH_APP_INSTANCE_NUMBER": str(app_instance_nb),
    }
    args = dict(urlparse.parse_qsl(args, keep_blank_values=True)) if args else {}

    for tab in config_panel.get("panel", []):
        tab_id = tab["id"]  # this makes things easier to debug on crash
        for section in tab.get("sections", []):
            section_id = section["id"]
            for option in section.get("options", []):
                option_name = option["name"]
                generated_name = ("YNH_CONFIG_%s_%s_%s" % (tab_id, section_id, option_name)).upper()

                if generated_name in args:
                    logger.debug("include into env %s=%s", generated_name, args[generated_name])
                    env[generated_name] = args[generated_name]
                else:
                    logger.debug("no value for key id %s", generated_name)

    # for debug purpose
    for key in args:
        if key not in env:
            logger.warning("Ignore key '%s' from arguments because it is not in the config", key)

    return_code = hook_exec(config_script,
                            args=["apply"],
                            env=env,
                            )[0]

    if return_code != 0:
        msg = "'script/config apply' return value code: %s (considered as an error)" % return_code
        operation_logger.error(msg)
        raise Exception(msg)

    logger.success("Config updated as expected")
    return {
        "app": app,
        "logs": operation_logger.success(),
    }


def _get_all_installed_apps_id():
    """
    Return something like:
       ' * app1
         * app2
         * ...'
    """

    all_apps_ids = sorted(_installed_apps())

    all_apps_ids_formatted = "\n * ".join(all_apps_ids)
    all_apps_ids_formatted = "\n * " + all_apps_ids_formatted

    return all_apps_ids_formatted


def _get_app_actions(app_id):
    "Get app config panel stored in json or in toml"
    actions_toml_path = os.path.join(APPS_SETTING_PATH, app_id, 'actions.toml')
    actions_json_path = os.path.join(APPS_SETTING_PATH, app_id, 'actions.json')

    # sample data to get an idea of what is going on
    # this toml extract:
    #

    # [restart_service]
    # name = "Restart service"
    # command = "echo pouet $YNH_ACTION_SERVICE"
    # user = "root"  # optional
    # cwd = "/" # optional
    # accepted_return_codes = [0, 1, 2, 3]  # optional
    # description.en = "a dummy stupid exemple or restarting a service"
    #
    #     [restart_service.arguments.service]
    #     type = "string",
    #     ask.en = "service to restart"
    #     example = "nginx"
    #
    # will be parsed into this:
    #
    # OrderedDict([(u'restart_service',
    #               OrderedDict([(u'name', u'Restart service'),
    #                            (u'command', u'echo pouet $YNH_ACTION_SERVICE'),
    #                            (u'user', u'root'),
    #                            (u'cwd', u'/'),
    #                            (u'accepted_return_codes', [0, 1, 2, 3]),
    #                            (u'description',
    #                             OrderedDict([(u'en',
    #                                           u'a dummy stupid exemple or restarting a service')])),
    #                            (u'arguments',
    #                             OrderedDict([(u'service',
    #                                           OrderedDict([(u'type', u'string'),
    #                                                        (u'ask',
    #                                                         OrderedDict([(u'en',
    #                                                                       u'service to restart')])),
    #                                                        (u'example',
    #                                                         u'nginx')]))]))])),
    #
    #
    # and needs to be converted into this:
    #
    # [{u'accepted_return_codes': [0, 1, 2, 3],
    #   u'arguments': [{u'ask': {u'en': u'service to restart'},
    #     u'example': u'nginx',
    #     u'name': u'service',
    #     u'type': u'string'}],
    #   u'command': u'echo pouet $YNH_ACTION_SERVICE',
    #   u'cwd': u'/',
    #   u'description': {u'en': u'a dummy stupid exemple or restarting a service'},
    #   u'id': u'restart_service',
    #   u'name': u'Restart service',
    #   u'user': u'root'}]

    if os.path.exists(actions_toml_path):
        toml_actions = toml.load(open(actions_toml_path, "r"), _dict=OrderedDict)

        # transform toml format into json format
        actions = []

        for key, value in toml_actions.items():
            action = dict(**value)
            action["id"] = key

            arguments = []
            for argument_name, argument in value.get("arguments", {}).items():
                argument = dict(**argument)
                argument["name"] = argument_name

                arguments.append(argument)

            action["arguments"] = arguments
            actions.append(action)

        return actions

    elif os.path.exists(actions_json_path):
        return json.load(open(actions_json_path))

    return None


def _get_app_config_panel(app_id):
    "Get app config panel stored in json or in toml"
    config_panel_toml_path = os.path.join(APPS_SETTING_PATH, app_id, 'config_panel.toml')
    config_panel_json_path = os.path.join(APPS_SETTING_PATH, app_id, 'config_panel.json')

    # sample data to get an idea of what is going on
    # this toml extract:
    #
    # version = "0.1"
    # name = "Unattended-upgrades configuration panel"
    #
    # [main]
    # name = "Unattended-upgrades configuration"
    #
    #     [main.unattended_configuration]
    #     name = "50unattended-upgrades configuration file"
    #
    #         [main.unattended_configuration.upgrade_level]
    #         name = "Choose the sources of packages to automatically upgrade."
    #         default = "Security only"
    #         type = "text"
    #         help = "We can't use a choices field for now. In the meantime please choose between one of this values:<br>Security only, Security and updates."
    #         # choices = ["Security only", "Security and updates"]

    #         [main.unattended_configuration.ynh_update]
    #         name = "Would you like to update YunoHost packages automatically ?"
    #         type = "bool"
    #         default = true
    #
    # will be parsed into this:
    #
    # OrderedDict([(u'version', u'0.1'),
    #              (u'name', u'Unattended-upgrades configuration panel'),
    #              (u'main',
    #               OrderedDict([(u'name', u'Unattended-upgrades configuration'),
    #                            (u'unattended_configuration',
    #                             OrderedDict([(u'name',
    #                                           u'50unattended-upgrades configuration file'),
    #                                          (u'upgrade_level',
    #                                           OrderedDict([(u'name',
    #                                                         u'Choose the sources of packages to automatically upgrade.'),
    #                                                        (u'default',
    #                                                         u'Security only'),
    #                                                        (u'type', u'text'),
    #                                                        (u'help',
    #                                                         u"We can't use a choices field for now. In the meantime please choose between one of this values:<br>Security only, Security and updates.")])),
    #                                          (u'ynh_update',
    #                                           OrderedDict([(u'name',
    #                                                         u'Would you like to update YunoHost packages automatically ?'),
    #                                                        (u'type', u'bool'),
    #                                                        (u'default', True)])),
    #
    # and needs to be converted into this:
    #
    # {u'name': u'Unattended-upgrades configuration panel',
    #  u'panel': [{u'id': u'main',
    #    u'name': u'Unattended-upgrades configuration',
    #    u'sections': [{u'id': u'unattended_configuration',
    #      u'name': u'50unattended-upgrades configuration file',
    #      u'options': [{u'//': u'"choices" : ["Security only", "Security and updates"]',
    #        u'default': u'Security only',
    #        u'help': u"We can't use a choices field for now. In the meantime please choose between one of this values:<br>Security only, Security and updates.",
    #        u'id': u'upgrade_level',
    #        u'name': u'Choose the sources of packages to automatically upgrade.',
    #        u'type': u'text'},
    #       {u'default': True,
    #        u'id': u'ynh_update',
    #        u'name': u'Would you like to update YunoHost packages automatically ?',
    #        u'type': u'bool'},

    if os.path.exists(config_panel_toml_path):
        toml_config_panel = toml.load(open(config_panel_toml_path, "r"), _dict=OrderedDict)

        # transform toml format into json format
        config_panel = {
            "name": toml_config_panel["name"],
            "version": toml_config_panel["version"],
            "panel": [],
        }

        panels = filter(lambda (key, value): key not in ("name", "version") and isinstance(value, OrderedDict),
                        toml_config_panel.items())

        for key, value in panels:
            panel = {
                "id": key,
                "name": value["name"],
                "sections": [],
            }

            sections = filter(lambda (k, v): k not in ("name",) and isinstance(v, OrderedDict),
                              value.items())

            for section_key, section_value in sections:
                section = {
                    "id": section_key,
                    "name": section_value["name"],
                    "options": [],
                }

                options = filter(lambda (k, v): k not in ("name",) and isinstance(v, OrderedDict),
                                 section_value.items())

                for option_key, option_value in options:
                    option = dict(option_value)
                    option["name"] = option_key
                    option["ask"] = {"en": option["ask"]}
                    if "help" in option:
                        option["help"] = {"en": option["help"]}
                    section["options"].append(option)

                panel["sections"].append(section)

            config_panel["panel"].append(panel)

        return config_panel

    elif os.path.exists(config_panel_json_path):
        return json.load(open(config_panel_json_path))

    return None


def _get_app_settings(app_id):
    """
    Get settings of an installed app

    Keyword arguments:
        app_id -- The app id

    """
    if not _is_installed(app_id):
        raise YunohostError('app_not_installed', app=app_id, all_apps=_get_all_installed_apps_id())
    try:
        with open(os.path.join(
                APPS_SETTING_PATH, app_id, 'settings.yml')) as f:
            settings = yaml.load(f)
        # If label contains unicode char, this may later trigger issues when building strings...
        # FIXME: this should be propagated to read_yaml so that this fix applies everywhere I think...
        settings = {k:_encode_string(v) for k,v in settings.items()}
        if app_id == settings['id']:
            return settings
    except (IOError, TypeError, KeyError):
        logger.error(m18n.n('app_not_correctly_installed',
                                app=app_id))
    return {}


def _set_app_settings(app_id, settings):
    """
    Set settings of an app

    Keyword arguments:
        app_id -- The app id
        settings -- Dict with app settings

    """
    with open(os.path.join(
            APPS_SETTING_PATH, app_id, 'settings.yml'), 'w') as f:
        yaml.safe_dump(settings, f, default_flow_style=False)


def _extract_app_from_file(path, remove=False):
    """
    Unzip or untar application tarball in APP_TMP_FOLDER, or copy it from a directory

    Keyword arguments:
        path -- Path of the tarball or directory
        remove -- Remove the tarball after extraction

    Returns:
        Dict manifest

    """
    logger.debug(m18n.n('extracting'))

    if os.path.exists(APP_TMP_FOLDER):
        shutil.rmtree(APP_TMP_FOLDER)
    os.makedirs(APP_TMP_FOLDER)

    path = os.path.abspath(path)

    if ".zip" in path:
        extract_result = os.system('unzip %s -d %s > /dev/null 2>&1' % (path, APP_TMP_FOLDER))
        if remove:
            os.remove(path)
    elif ".tar" in path:
        extract_result = os.system('tar -xf %s -C %s > /dev/null 2>&1' % (path, APP_TMP_FOLDER))
        if remove:
            os.remove(path)
    elif os.path.isdir(path):
        shutil.rmtree(APP_TMP_FOLDER)
        if path[-1] != '/':
            path = path + '/'
        extract_result = os.system('cp -a "%s" %s' % (path, APP_TMP_FOLDER))
    else:
        extract_result = 1

    if extract_result != 0:
        raise YunohostError('app_extraction_failed')

    try:
        extracted_app_folder = APP_TMP_FOLDER
        if len(os.listdir(extracted_app_folder)) == 1:
            for folder in os.listdir(extracted_app_folder):
                extracted_app_folder = extracted_app_folder + '/' + folder
        manifest = _get_manifest_of_app(extracted_app_folder)
        manifest['lastUpdate'] = int(time.time())
    except IOError:
        raise YunohostError('app_install_files_invalid')
    except ValueError as e:
        raise YunohostError('app_manifest_invalid', error=e)

    logger.debug(m18n.n('done'))

    manifest['remote'] = {'type': 'file', 'path': path}
    return manifest, extracted_app_folder


def _get_manifest_of_app(path):
    "Get app manifest stored in json or in toml"

    # sample data to get an idea of what is going on
    # this toml extract:
    #
    # license = "free"
    # url = "https://example.com"
    # multi_instance = true
    # version = "1.0~ynh1"
    # packaging_format = 1
    # services = ["nginx", "php7.0-fpm", "mysql"]
    # id = "ynhexample"
    # name = "YunoHost example app"
    #
    # [requirements]
    # yunohost = ">= 3.5"
    #
    # [maintainer]
    # url = "http://example.com"
    # name = "John doe"
    # email = "john.doe@example.com"
    #
    # [description]
    # fr = "Exemple de package d'application pour YunoHost."
    # en = "Example package for YunoHost application."
    #
    # [arguments]
    #     [arguments.install.domain]
    #     type = "domain"
    #     example = "example.com"
    #         [arguments.install.domain.ask]
    #         fr = "Choisissez un nom de domaine pour ynhexample"
    #         en = "Choose a domain name for ynhexample"
    #
    # will be parsed into this:
    #
    # OrderedDict([(u'license', u'free'),
    #              (u'url', u'https://example.com'),
    #              (u'multi_instance', True),
    #              (u'version', u'1.0~ynh1'),
    #              (u'packaging_format', 1),
    #              (u'services', [u'nginx', u'php7.0-fpm', u'mysql']),
    #              (u'id', u'ynhexample'),
    #              (u'name', u'YunoHost example app'),
    #              (u'requirements', OrderedDict([(u'yunohost', u'>= 3.5')])),
    #              (u'maintainer',
    #               OrderedDict([(u'url', u'http://example.com'),
    #                            (u'name', u'John doe'),
    #                            (u'email', u'john.doe@example.com')])),
    #              (u'description',
    #               OrderedDict([(u'fr',
    #                             u"Exemple de package d'application pour YunoHost."),
    #                            (u'en',
    #                             u'Example package for YunoHost application.')])),
    #              (u'arguments',
    #               OrderedDict([(u'install',
    #                             OrderedDict([(u'domain',
    #                                           OrderedDict([(u'type', u'domain'),
    #                                                        (u'example',
    #                                                         u'example.com'),
    #                                                        (u'ask',
    #                                                         OrderedDict([(u'fr',
    #                                                                       u'Choisissez un nom de domaine pour ynhexample'),
    #                                                                      (u'en',
    #                                                                       u'Choose a domain name for ynhexample')]))])),
    #
    # and needs to be converted into this:
    #
    # {
    #     "name": "YunoHost example app",
    #     "id": "ynhexample",
    #     "packaging_format": 1,
    #     "description": {
    #     ¦   "en": "Example package for YunoHost application.",
    #     ¦   "fr": "Exemple de package d’application pour YunoHost."
    #     },
    #     "version": "1.0~ynh1",
    #     "url": "https://example.com",
    #     "license": "free",
    #     "maintainer": {
    #     ¦   "name": "John doe",
    #     ¦   "email": "john.doe@example.com",
    #     ¦   "url": "http://example.com"
    #     },
    #     "requirements": {
    #     ¦   "yunohost": ">= 3.5"
    #     },
    #     "multi_instance": true,
    #     "services": [
    #     ¦   "nginx",
    #     ¦   "php7.0-fpm",
    #     ¦   "mysql"
    #     ],
    #     "arguments": {
    #     ¦   "install" : [
    #     ¦   ¦   {
    #     ¦   ¦   ¦   "name": "domain",
    #     ¦   ¦   ¦   "type": "domain",
    #     ¦   ¦   ¦   "ask": {
    #     ¦   ¦   ¦   ¦   "en": "Choose a domain name for ynhexample",
    #     ¦   ¦   ¦   ¦   "fr": "Choisissez un nom de domaine pour ynhexample"
    #     ¦   ¦   ¦   },
    #     ¦   ¦   ¦   "example": "example.com"
    #     ¦   ¦   },

    if os.path.exists(os.path.join(path, "manifest.toml")):
        manifest_toml = read_toml(os.path.join(path, "manifest.toml"))

        manifest = manifest_toml.copy()

        if "arguments" not in manifest:
            return manifest

        if "install" not in manifest["arguments"]:
            return manifest

        install_arguments = []
        for name, values in manifest_toml.get("arguments", {}).get("install", {}).items():
            args = values.copy()
            args["name"] = name

            install_arguments.append(args)

        manifest["arguments"]["install"] = install_arguments

        return manifest
    elif os.path.exists(os.path.join(path, "manifest.json")):
        return read_json(os.path.join(path, "manifest.json"))
    else:
        raise YunohostError("There doesn't seem to be any manifest file in %s ... It looks like an app was not correctly installed/removed." % path, raw_msg=True)


def _get_git_last_commit_hash(repository, reference='HEAD'):
    """
    Attempt to retrieve the last commit hash of a git repository

    Keyword arguments:
        repository -- The URL or path of the repository

    """
    try:
        commit = subprocess.check_output(
            "git ls-remote --exit-code {0} {1} | awk '{{print $1}}'".format(
                repository, reference),
            shell=True)
    except subprocess.CalledProcessError:
        logger.exception("unable to get last commit from %s", repository)
        raise ValueError("Unable to get last commit with git")
    else:
        return commit.strip()


def _fetch_app_from_git(app):
    """
    Unzip or untar application tarball in APP_TMP_FOLDER

    Keyword arguments:
        app -- App_id or git repo URL

    Returns:
        Dict manifest

    """
    extracted_app_folder = APP_TMP_FOLDER

    app_tmp_archive = '{0}.zip'.format(extracted_app_folder)
    if os.path.exists(extracted_app_folder):
        shutil.rmtree(extracted_app_folder)
    if os.path.exists(app_tmp_archive):
        os.remove(app_tmp_archive)

    logger.debug(m18n.n('downloading'))

    if ('@' in app) or ('http://' in app) or ('https://' in app):
        url = app
        branch = 'master'
        github_repo = re_github_repo.match(app)
        if github_repo:
            if github_repo.group('tree'):
                branch = github_repo.group('tree')
            url = "https://github.com/{owner}/{repo}".format(
                owner=github_repo.group('owner'),
                repo=github_repo.group('repo'),
            )
            tarball_url = "{url}/archive/{tree}.zip".format(
                url=url, tree=branch
            )
            try:
                subprocess.check_call([
                    'wget', '-qO', app_tmp_archive, tarball_url])
            except subprocess.CalledProcessError:
                logger.exception('unable to download %s', tarball_url)
                raise YunohostError('app_sources_fetch_failed')
            else:
                manifest, extracted_app_folder = _extract_app_from_file(
                    app_tmp_archive, remove=True)
        else:
            tree_index = url.rfind('/tree/')
            if tree_index > 0:
                url = url[:tree_index]
                branch = app[tree_index + 6:]
            try:
                # We use currently git 2.1 so we can't use --shallow-submodules
                # option. When git will be in 2.9 (with the new debian version)
                # we will be able to use it. Without this option all the history
                # of the submodules repo is downloaded.
                subprocess.check_call([
                    'git', 'clone', '-b', branch, '--single-branch', '--recursive', '--depth=1', url,
                    extracted_app_folder])
                subprocess.check_call([
                    'git', 'reset', '--hard', branch
                ], cwd=extracted_app_folder)
                manifest = _get_manifest_of_app(extracted_app_folder)
            except subprocess.CalledProcessError:
                raise YunohostError('app_sources_fetch_failed')
            except ValueError as e:
                raise YunohostError('app_manifest_invalid', error=e)
            else:
                logger.debug(m18n.n('done'))

        # Store remote repository info into the returned manifest
        manifest['remote'] = {'type': 'git', 'url': url, 'branch': branch}
        try:
            revision = _get_git_last_commit_hash(url, branch)
        except Exception as e:
            logger.debug("cannot get last commit hash because: %s ", e)
        else:
            manifest['remote']['revision'] = revision
    else:
        app_dict = _load_apps_catalog()["apps"]

        app_id, _ = _parse_app_instance_name(app)

        if app_id not in app_dict:
            raise YunohostError('app_unknown')
        elif 'git' not in app_dict[app_id]:
            raise YunohostError('app_unsupported_remote_type')

        app_info = app_dict[app_id]
        app_info['manifest']['lastUpdate'] = app_info['lastUpdate']
        manifest = app_info['manifest']
        url = app_info['git']['url']

        if 'github.com' in url:
            tarball_url = "{url}/archive/{tree}.zip".format(
                url=url, tree=app_info['git']['revision']
            )
            try:
                subprocess.check_call([
                    'wget', '-qO', app_tmp_archive, tarball_url])
            except subprocess.CalledProcessError:
                logger.exception('unable to download %s', tarball_url)
                raise YunohostError('app_sources_fetch_failed')
            else:
                manifest, extracted_app_folder = _extract_app_from_file(
                    app_tmp_archive, remove=True)
        else:
            try:
                subprocess.check_call([
                    'git', 'clone', app_info['git']['url'],
                    '-b', app_info['git']['branch'], extracted_app_folder])
                subprocess.check_call([
                    'git', 'reset', '--hard',
                    str(app_info['git']['revision'])
                ], cwd=extracted_app_folder)
                manifest = _get_manifest_of_app(extracted_app_folder)
            except subprocess.CalledProcessError:
                raise YunohostError('app_sources_fetch_failed')
            except ValueError as e:
                raise YunohostError('app_manifest_invalid', error=e)
            else:
                logger.debug(m18n.n('done'))

        # Store remote repository info into the returned manifest
        manifest['remote'] = {
            'type': 'git',
            'url': url,
            'branch': app_info['git']['branch'],
            'revision': app_info['git']['revision'],
        }

    return manifest, extracted_app_folder


def _installed_instance_number(app, last=False):
    """
    Check if application is installed and return instance number

    Keyword arguments:
        app -- id of App to check
        last -- Return only last instance number

    Returns:
        Number of last installed instance | List or instances

    """
    if last:
        number = 0
        try:
            installed_apps = os.listdir(APPS_SETTING_PATH)
        except OSError:
            os.makedirs(APPS_SETTING_PATH)
            return 0

        for installed_app in installed_apps:
            if number == 0 and app == installed_app:
                number = 1
            elif '__' in installed_app:
                if app == installed_app[:installed_app.index('__')]:
                    if int(installed_app[installed_app.index('__') + 2:]) > number:
                        number = int(installed_app[installed_app.index('__') + 2:])

        return number

    else:
        instance_number_list = []
        instances_dict = app_map(app=app, raw=True)
        for key, domain in instances_dict.items():
            for key, path in domain.items():
                instance_number_list.append(path['instance'])

        return sorted(instance_number_list)


def _is_installed(app):
    """
    Check if application is installed

    Keyword arguments:
        app -- id of App to check

    Returns:
        Boolean

    """
    return os.path.isdir(APPS_SETTING_PATH + app)


def _installed_apps():
    return os.listdir(APPS_SETTING_PATH)


def _value_for_locale(values):
    """
    Return proper value for current locale

    Keyword arguments:
        values -- A dict of values associated to their locale

    Returns:
        An utf-8 encoded string

    """
    if not isinstance(values, dict):
        return values

    for lang in [m18n.locale, m18n.default_locale]:
        try:
            return _encode_string(values[lang])
        except KeyError:
            continue

    # Fallback to first value
    return _encode_string(values.values()[0])


def _encode_string(value):
    """
    Return the string encoded in utf-8 if needed
    """
    if isinstance(value, unicode):
        return value.encode('utf8')
    return value


def _check_manifest_requirements(manifest, app_instance_name):
    """Check if required packages are met from the manifest"""

    packaging_format = int(manifest.get('packaging_format', 0))
    if packaging_format not in [0, 1]:
        raise YunohostError("app_packaging_format_not_supported")

    requirements = manifest.get('requirements', dict())

    if not requirements:
        return

    logger.debug(m18n.n('app_requirements_checking', app=app_instance_name))

    # Iterate over requirements
    for pkgname, spec in requirements.items():
        if not packages.meets_version_specifier(pkgname, spec):
            version = packages.ynh_packages_version()[pkgname]["version"]
            raise YunohostError('app_requirements_unmeet',
                                pkgname=pkgname, version=version,
                                spec=spec, app=app_instance_name)


def _parse_args_from_manifest(manifest, action, args={}):
    """Parse arguments needed for an action from the manifest

    Retrieve specified arguments for the action from the manifest, and parse
    given args according to that. If some required arguments are not provided,
    its values will be asked if interaction is possible.
    Parsed arguments will be returned as an OrderedDict

    Keyword arguments:
        manifest -- The app manifest to use
        action -- The action to retrieve arguments for
        args -- A dictionnary of arguments to parse

    """
    if action not in manifest['arguments']:
        logger.debug("no arguments found for '%s' in manifest", action)
        return OrderedDict()

    action_args = manifest['arguments'][action]
    return _parse_args_in_yunohost_format(args, action_args)


def _parse_args_for_action(action, args={}):
    """Parse arguments needed for an action from the actions list

    Retrieve specified arguments for the action from the manifest, and parse
    given args according to that. If some required arguments are not provided,
    its values will be asked if interaction is possible.
    Parsed arguments will be returned as an OrderedDict

    Keyword arguments:
        action -- The action
        args -- A dictionnary of arguments to parse

    """
    args_dict = OrderedDict()

    if 'arguments' not in action:
        logger.debug("no arguments found for '%s' in manifest", action)
        return args_dict

    action_args = action['arguments']

    return _parse_args_in_yunohost_format(args, action_args)


def _parse_args_in_yunohost_format(user_answers, argument_questions):
    """Parse arguments store in either manifest.json or actions.json or from a
    config panel against the user answers when they are present.

    Keyword arguments:
        user_answers -- a dictionnary of arguments from the user (generally
                        empty in CLI, filed from the admin interface)
        argument_questions -- the arguments description store in yunohost
                              format from actions.json/toml, manifest.json/toml
                              or config_panel.json/toml
    """
    from yunohost.domain import domain_list, _get_maindomain
    from yunohost.user import user_list

    parsed_answers_dict = OrderedDict()

    for question in argument_questions:
        question_name = question['name']
        question_type = question.get('type', 'string')
        question_default = question.get('default', None)
        question_choices = question.get('choices', [])
        question_value = None

        # Transpose default value for boolean type and set it to
        # false if not defined.
        if question_type == 'boolean':
            question_default = 1 if question_default else 0

        # do not print for webadmin
        if question_type == 'display_text' and msettings.get('interface') != 'api':
            print(_value_for_locale(question['ask']))
            continue

        # Attempt to retrieve argument value
        if question_name in user_answers:
            question_value = user_answers[question_name]
        else:
            if 'ask' in question:
                # Retrieve proper ask string
                text_for_user_input_in_cli = _value_for_locale(question['ask'])

                # Append extra strings
                if question_type == 'boolean':
                    text_for_user_input_in_cli += ' [yes | no]'
                elif question_choices:
                    text_for_user_input_in_cli += ' [{0}]'.format(' | '.join(question_choices))

                if question_default is not None:
                    if question_type == 'boolean':
                        text_for_user_input_in_cli += ' (default: {0})'.format("yes" if question_default == 1 else "no")
                    else:
                        text_for_user_input_in_cli += ' (default: {0})'.format(question_default)

                # Check for a password argument
                is_password = True if question_type == 'password' else False

                if question_type == 'domain':
                    question_default = _get_maindomain()
                    text_for_user_input_in_cli += ' (default: {0})'.format(question_default)
                    msignals.display(m18n.n('domains_available'))
                    for domain in domain_list()['domains']:
                        msignals.display("- {}".format(domain))

                elif question_type == 'user':
                    msignals.display(m18n.n('users_available'))
                    for user in user_list()['users'].keys():
                        msignals.display("- {}".format(user))

                elif question_type == 'password':
                    msignals.display(m18n.n('good_practices_about_user_password'))

                try:
                    input_string = msignals.prompt(text_for_user_input_in_cli, is_password)
                except NotImplementedError:
                    input_string = None
                if (input_string == '' or input_string is None) \
                        and question_default is not None:
                    question_value = question_default
                else:
                    question_value = input_string
            elif question_default is not None:
                question_value = question_default

        # If the value is empty (none or '')
        # then check if question is optional or not
        if question_value is None or question_value == '':
            if question.get("optional", False):
                # Argument is optional, keep an empty value
                # and that's all for this question!
                parsed_answers_dict[question_name] = ('', question_type)
                continue
            else:
                # The argument is required !
                raise YunohostError('app_argument_required', name=question_name)

        # Validate argument choice
        if question_choices and question_value not in question_choices:
            raise YunohostError('app_argument_choice_invalid', name=question_name, choices=', '.join(question_choices))

        # Validate argument type
        if question_type == 'domain':
            if question_value not in domain_list()['domains']:
                raise YunohostError('app_argument_invalid', name=question_name, error=m18n.n('domain_unknown'))
        elif question_type == 'user':
            if question_value not in user_list()["users"].keys():
                raise YunohostError('app_argument_invalid', name=question_name, error=m18n.n('user_unknown', user=question_value))
        elif question_type == 'app':
            if not _is_installed(question_value):
                raise YunohostError('app_argument_invalid', name=question_name, error=m18n.n('app_unknown'))
        elif question_type == 'boolean':
            if isinstance(question_value, bool):
                question_value = 1 if question_value else 0
            else:
                if str(question_value).lower() in ["1", "yes", "y"]:
                    question_value = 1
                elif str(question_value).lower() in ["0", "no", "n"]:
                    question_value = 0
                else:
                    raise YunohostError('app_argument_choice_invalid', name=question_name, choices='yes, no, y, n, 1, 0')
        elif question_type == 'password':
            forbidden_chars = "{}"
            if any(char in question_value for char in forbidden_chars):
                raise YunohostError('pattern_password_app', forbidden_chars=forbidden_chars)
            from yunohost.utils.password import assert_password_is_strong_enough
            assert_password_is_strong_enough('user', question_value)
        parsed_answers_dict[question_name] = (question_value, question_type)

    return parsed_answers_dict


def _validate_and_normalize_webpath(manifest, args_dict, app_folder):

    from yunohost.domain import _get_conflicting_apps, _normalize_domain_path

    # If there's only one "domain" and "path", validate that domain/path
    # is an available url and normalize the path.

    domain_args = [(name, value[0]) for name, value in args_dict.items() if value[1] == "domain"]
    path_args = [(name, value[0]) for name, value in args_dict.items() if value[1] == "path"]

    if len(domain_args) == 1 and len(path_args) == 1:

        domain = domain_args[0][1]
        path = path_args[0][1]
        domain, path = _normalize_domain_path(domain, path)

        # Check the url is available
        conflicts = _get_conflicting_apps(domain, path)
        if conflicts:
            apps = []
            for path, app_id, app_label in conflicts:
                apps.append(" * {domain:s}{path:s} → {app_label:s} ({app_id:s})".format(
                    domain=domain,
                    path=path,
                    app_id=app_id,
                    app_label=app_label,
                ))

            raise YunohostError('app_location_unavailable', apps="\n".join(apps))

        # (We save this normalized path so that the install script have a
        # standard path format to deal with no matter what the user inputted)
        args_dict[path_args[0][0]] = (path, "path")

    # This is likely to be a full-domain app...
    elif len(domain_args) == 1 and len(path_args) == 0:

        # Confirm that this is a full-domain app This should cover most cases
        # ...  though anyway the proper solution is to implement some mechanism
        # in the manifest for app to declare that they require a full domain
        # (among other thing) so that we can dynamically check/display this
        # requirement on the webadmin form and not miserably fail at submit time

        # Full-domain apps typically declare something like path_url="/" or path=/
        # and use ynh_webpath_register or yunohost_app_checkurl inside the install script
        install_script_content = open(os.path.join(app_folder, 'scripts/install')).read()

        if re.search(r"\npath(_url)?=[\"']?/[\"']?\n", install_script_content) \
           and re.search(r"(ynh_webpath_register|yunohost app checkurl)", install_script_content):

            domain = domain_args[0][1]
            if _get_conflicting_apps(domain, "/"):
                raise YunohostError('app_full_domain_unavailable', domain=domain)


def _make_environment_dict(args_dict, prefix="APP_ARG_"):
    """
    Convert a dictionnary containing manifest arguments
    to a dictionnary of env. var. to be passed to scripts

    Keyword arguments:
        arg -- A key/value dictionnary of manifest arguments

    """
    env_dict = {}
    for arg_name, arg_value_and_type in args_dict.items():
        env_dict["YNH_%s%s" % (prefix, arg_name.upper())] = arg_value_and_type[0]
    return env_dict


def _parse_app_instance_name(app_instance_name):
    """
    Parse a Yunohost app instance name and extracts the original appid
    and the application instance number

    >>> _parse_app_instance_name('yolo') == ('yolo', 1)
    True
    >>> _parse_app_instance_name('yolo1') == ('yolo1', 1)
    True
    >>> _parse_app_instance_name('yolo__0') == ('yolo__0', 1)
    True
    >>> _parse_app_instance_name('yolo__1') == ('yolo', 1)
    True
    >>> _parse_app_instance_name('yolo__23') == ('yolo', 23)
    True
    >>> _parse_app_instance_name('yolo__42__72') == ('yolo__42', 72)
    True
    >>> _parse_app_instance_name('yolo__23qdqsd') == ('yolo__23qdqsd', 1)
    True
    >>> _parse_app_instance_name('yolo__23qdqsd56') == ('yolo__23qdqsd56', 1)
    True
    """
    match = re_app_instance_name.match(app_instance_name)
    assert match, "Could not parse app instance name : %s" % app_instance_name
    appid = match.groupdict().get('appid')
    app_instance_nb = int(match.groupdict().get('appinstancenb')) if match.groupdict().get('appinstancenb') is not None else 1
    return (appid, app_instance_nb)


#
# ############################### #
#  Applications list management   #
# ############################### #
#


def _initialize_apps_catalog_system():
    """
    This function is meant to intialize the apps_catalog system with YunoHost's default app catalog.

    It also creates the cron job that will update the list every day
    """

    default_apps_catalog_list = [{"id": "default", "url": APPS_CATALOG_DEFAULT_URL}]

    cron_job = []
    cron_job.append("#!/bin/bash")
    # We add a random delay between 0 and 60 min to avoid every instance fetching
    # the apps catalog at the same time every night
    cron_job.append("(sleep $((RANDOM%3600));")
    cron_job.append("yunohost tools update --apps > /dev/null) &")
    try:
        logger.debug("Initializing apps catalog system with YunoHost's default app list")
        write_to_yaml(APPS_CATALOG_CONF, default_apps_catalog_list)

        logger.debug("Installing apps catalog fetch daily cron job")
        write_to_file(APPS_CATALOG_CRON_PATH, '\n'.join(cron_job))
        chown(APPS_CATALOG_CRON_PATH, uid="root", gid="root")
        chmod(APPS_CATALOG_CRON_PATH, 0o755)
    except Exception as e:
        raise YunohostError("Could not initialize the apps catalog system... : %s" % str(e))

    logger.success(m18n.n("apps_catalog_init_success"))


def _read_apps_catalog_list():
    """
    Read the json corresponding to the list of apps catalogs
    """

    # Legacy code - can be removed after moving to buster (if the migration got merged before buster)
    if os.path.exists('/etc/yunohost/appslists.json'):
        from yunohost.tools import _get_migration_by_name
        migration = _get_migration_by_name("futureproof_apps_catalog_system")
        migration.run()

    try:
        list_ = read_yaml(APPS_CATALOG_CONF)
        # Support the case where file exists but is empty
        # by returning [] if list_ is None
        return list_ if list_ else []
    except Exception as e:
        raise YunohostError("Could not read the apps_catalog list ... : %s" % str(e))


def _actual_apps_catalog_api_url(base_url):

    return "{base_url}/v{version}/apps.json".format(base_url=base_url, version=APPS_CATALOG_API_VERSION)


def _update_apps_catalog():
    """
    Fetches the json for each apps_catalog and update the cache

    apps_catalog_list is for example :
     [   {"id": "default", "url": "https://app.yunohost.org/default/"}  ]

    Then for each apps_catalog, the actual json URL to be fetched is like :
       https://app.yunohost.org/default/vX/apps.json

    And store it in :
        /var/cache/yunohost/repo/default.json
    """

    apps_catalog_list = _read_apps_catalog_list()

    logger.info(m18n.n("apps_catalog_updating"))

    # Create cache folder if needed
    if not os.path.exists(APPS_CATALOG_CACHE):
        logger.debug("Initialize folder for apps catalog cache")
        mkdir(APPS_CATALOG_CACHE, mode=0o750, parents=True, uid='root')

    for apps_catalog in apps_catalog_list:
        apps_catalog_id = apps_catalog["id"]
        actual_api_url = _actual_apps_catalog_api_url(apps_catalog["url"])

        # Fetch the json
        try:
            apps_catalog_content = download_json(actual_api_url)
        except Exception as e:
            raise YunohostError("apps_catalog_failed_to_download", apps_catalog=apps_catalog_id, error=str(e))

        # Remember the apps_catalog api version for later
        apps_catalog_content["from_api_version"] = APPS_CATALOG_API_VERSION

        # Save the apps_catalog data in the cache
        cache_file = "{cache_folder}/{list}.json".format(cache_folder=APPS_CATALOG_CACHE, list=apps_catalog_id)
        try:
            write_to_json(cache_file, apps_catalog_content)
        except Exception as e:
            raise YunohostError("Unable to write cache data for %s apps_catalog : %s" % (apps_catalog_id, str(e)))

    logger.success(m18n.n("apps_catalog_update_success"))


def _load_apps_catalog():
    """
    Read all the apps catalog cache files and build a single dict (merged_catalog)
    corresponding to all known apps and categories
    """

    merged_catalog = {
        "apps": {},
        "categories": []
    }

    for apps_catalog_id in [L["id"] for L in _read_apps_catalog_list()]:

        # Let's load the json from cache for this catalog
        cache_file = "{cache_folder}/{list}.json".format(cache_folder=APPS_CATALOG_CACHE, list=apps_catalog_id)

        try:
            apps_catalog_content = read_json(cache_file) if os.path.exists(cache_file) else None
        except Exception as e:
            raise ("Unable to read cache for apps_catalog %s : %s" % (apps_catalog_id, str(e)))

        # Check that the version of the data matches version ....
        # ... otherwise it means we updated yunohost in the meantime
        # and need to update the cache for everything to be consistent
        if not apps_catalog_content or apps_catalog_content.get("from_api_version") != APPS_CATALOG_API_VERSION:
            logger.info(m18n.n("apps_catalog_obsolete_cache"))
            _update_apps_catalog()
            apps_catalog_content = read_json(cache_file)

        del apps_catalog_content["from_api_version"]

        # Add apps from this catalog to the output
        for app, info in apps_catalog_content["apps"].items():

            # (N.B. : there's a small edge case where multiple apps catalog could be listing the same apps ...
            #         in which case we keep only the first one found)
            if app in merged_catalog["apps"]:
                logger.warning("Duplicate app %s found between apps catalog %s and %s"
                               % (app, apps_catalog_id, merged_catalog["apps"][app]['repository']))
                continue

            info['repository'] = apps_catalog_id
            merged_catalog["apps"][app] = info

        # Annnnd categories
        merged_catalog["categories"] += apps_catalog_content["categories"]

    return merged_catalog

#
# ############################### #
#        Small utilities          #
# ############################### #
#


def is_true(arg):
    """
    Convert a string into a boolean

    Keyword arguments:
        arg -- The string to convert

    Returns:
        Boolean

    """
    if isinstance(arg, bool):
        return arg
    elif isinstance(arg, basestring):
        return arg.lower() in ['yes', 'true', 'on']
    else:
        logger.debug('arg should be a boolean or a string, got %r', arg)
        return True if arg else False


def unstable_apps():

    output = []

    for infos in app_list(full=True)["apps"]:

        if not infos.get("from_catalog") or infos.get("from_catalog").get("state") in ["inprogress", "notworking"]:
            output.append(infos["id"])

    return output


def _assert_system_is_sane_for_app(manifest, when):

    logger.debug("Checking that required services are up and running...")

    services = manifest.get("services", [])

    # Some apps use php-fpm or php5-fpm which is now php7.0-fpm
    def replace_alias(service):
        if service in ["php-fpm", "php5-fpm"]:
            return "php7.0-fpm"
        else:
            return service
    services = [replace_alias(s) for s in services]

    # We only check those, mostly to ignore "custom" services
    # (added by apps) and because those are the most popular
    # services
    service_filter = ["nginx", "php7.0-fpm", "mysql", "postfix"]
    services = [str(s) for s in services if s in service_filter]

    if "nginx" not in services:
        services = ["nginx"] + services
    if "fail2ban" not in services:
        services.append("fail2ban")

    # List services currently down and raise an exception if any are found
    faulty_services = [s for s in services if service_status(s)["status"] != "running"]
    if faulty_services:
        if when == "pre":
            raise YunohostError('app_action_cannot_be_ran_because_required_services_down',
                                services=', '.join(faulty_services))
        elif when == "post":
            raise YunohostError('app_action_broke_system',
                                services=', '.join(faulty_services))

    if packages.dpkg_is_broken():
        if when == "pre":
            raise YunohostError("dpkg_is_broken")
        elif when == "post":
            raise YunohostError("this_action_broke_dpkg")


def _patch_php5(app_folder):

    files_to_patch = []
    files_to_patch.extend(glob.glob("%s/conf/*" % app_folder))
    files_to_patch.extend(glob.glob("%s/scripts/*" % app_folder))
    files_to_patch.extend(glob.glob("%s/scripts/.*" % app_folder))
    files_to_patch.append("%s/manifest.json" % app_folder)
    files_to_patch.append("%s/manifest.toml" % app_folder)

    for filename in files_to_patch:

        # Ignore non-regular files
        if not os.path.isfile(filename):
            continue

        c = "sed -i -e 's@/etc/php5@/etc/php/7.0@g' " \
            "-e 's@/var/run/php5-fpm@/var/run/php/php7.0-fpm@g' " \
            "-e 's@php5@php7.0@g' " \
            "%s" % filename
        os.system(c)

def _patch_legacy_helpers(app_folder):

    files_to_patch = []
    files_to_patch.extend(glob.glob("%s/scripts/*" % app_folder))
    files_to_patch.extend(glob.glob("%s/scripts/.*" % app_folder))

    stuff_to_replace = {
        # Replace
        #    sudo yunohost app initdb $db_user -p $db_pwd
        # by
        #    ynh_mysql_setup_db --db_user=$db_user --db_name=$db_user --db_pwd=$db_pwd
        "yunohost app initdb": {
            "pattern": r"(sudo )?yunohost app initdb \"?(\$\{?\w+\}?)\"?\s+-p\s\"?(\$\{?\w+\}?)\"?",
            "replace": r"ynh_mysql_setup_db --db_user=\2 --db_name=\2 --db_pwd=\3",
            "important": True
        },
        # Replace
        #    sudo yunohost app checkport whaterver
        # by
        #    ynh_port_available whatever
        "yunohost app checkport": {
            "pattern": r"(sudo )?yunohost app checkport",
            "replace": r"ynh_port_available",
            "important": True
        },
        # We can't migrate easily port-available
        # .. but at the time of writing this code, only two non-working apps are using it.
        "yunohost tools port-available": {"important":True},
        # Replace
        #    yunohost app checkurl "${domain}${path_url}" -a "${app}"
        # by
        #    ynh_webpath_register --app=${app} --domain=${domain} --path_url=${path_url}
        "yunohost app checkurl": {
            "pattern": r"(sudo )?yunohost app checkurl \"?(\$\{?\w+\}?)\/?(\$\{?\w+\}?)\"?\s+-a\s\"?(\$\{?\w+\}?)\"?",
            "replace": r"ynh_webpath_register --app=\4 --domain=\2 --path_url=\3",
            "important": True
        },
        # Remove
        #    Automatic diagnosis data from YunoHost
        #    __PRE_TAG1__$(yunohost tools diagnosis | ...)__PRE_TAG2__"
        #
        "yunohost tools diagnosis": {
            "pattern": r"(Automatic diagnosis data from YunoHost( *\n)*)? *(__\w+__)? *\$\(yunohost tools diagnosis.*\)(__\w+__)?",
            "replace": r"",
            "important": False
        }
    }

    for helper, infos in stuff_to_replace.items():
        infos["pattern"] = re.compile(infos["pattern"]) if infos.get("pattern") else None
        infos["replace"] = infos.get("replace")

    for filename in files_to_patch:

        # Ignore non-regular files
        if not os.path.isfile(filename):
            continue

        content = read_file(filename)
        replaced_stuff = False
        show_warning = False

        for helper, infos in stuff_to_replace.items():
            # If helper is used, attempt to patch the file
            if helper in content and infos["pattern"]:
                content = infos["pattern"].sub(infos["replace"], content)
                replaced_stuff = True
                if infos["important"]:
                    show_warning = True

            # If the helpert is *still* in the content, it means that we
            # couldn't patch the deprecated helper in the previous lines.  In
            # that case, abort the install or whichever step is performed
            if helper in content and infos["important"]:
                raise YunohostError("This app is likely pretty old and uses deprecated / outdated helpers that can't be migrated easily. It can't be installed anymore.")

        if replaced_stuff:

            # Check the app do load the helper
            # If it doesn't, add the instruction ourselve (making sure it's after the #!/bin/bash if it's there...
            if filename.split("/")[-1] in ["install", "remove", "upgrade", "backup", "restore"]:
                source_helpers = "source /usr/share/yunohost/helpers"
                if source_helpers not in content:
                    content.replace("#!/bin/bash", "#!/bin/bash\n"+source_helpers)
                if source_helpers not in content:
                    content = source_helpers + "\n" + content

            # Actually write the new content in the file
            write_to_file(filename, content)

        if show_warning:
            # And complain about those damn deprecated helpers
            logger.error("/!\ Packagers ! This app uses a very old deprecated helpers ... Yunohost automatically patched the helpers to use the new recommended practice, but please do consider fixing the upstream code right now ...")<|MERGE_RESOLUTION|>--- conflicted
+++ resolved
@@ -413,12 +413,8 @@
 
     """
     from yunohost.hook import hook_add, hook_remove, hook_exec, hook_callback
-<<<<<<< HEAD
     from yunohost.permission import permission_sync_to_user, user_permission_list
-=======
-    from yunohost.permission import permission_sync_to_user
     from yunohost.regenconf import manually_modified_files
->>>>>>> e24191ce
 
     apps = app
     # If no app is specified, upgrade all apps
@@ -712,12 +708,9 @@
     env_dict["YNH_APP_ID"] = app_id
     env_dict["YNH_APP_INSTANCE_NAME"] = app_instance_name
     env_dict["YNH_APP_INSTANCE_NUMBER"] = str(instance_number)
-<<<<<<< HEAD
     env_dict["YNH_APP_LABEL"] = label
 
     # Start register change on system
-=======
->>>>>>> e24191ce
     operation_logger.extra.update({'env': env_dict})
 
     # We'll check that the app didn't brutally edit some system configuration

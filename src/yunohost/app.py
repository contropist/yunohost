--- conflicted
+++ resolved
@@ -52,18 +52,12 @@
     mkdir,
 )
 
-<<<<<<< HEAD
-from yunohost.service import service_status, _run_service_command
-from yunohost.utils import packages, config
-from yunohost.utils.config import ConfigPanel, parse_args_in_yunohost_format, Question
-=======
 from yunohost.utils import packages
 from yunohost.utils.config import (
     ConfigPanel,
     parse_args_in_yunohost_format,
     Question,
 )
->>>>>>> b042b549
 from yunohost.utils.i18n import _value_for_locale
 from yunohost.utils.error import YunohostError, YunohostValidationError
 from yunohost.utils.filesystem import free_space_in_directory
@@ -1701,12 +1695,8 @@
     config_ = AppConfigPanel(app)
 
     Question.operation_logger = operation_logger
-<<<<<<< HEAD
-    operation_logger.start()
-=======
 
     return config_.set(key, value, args, args_file, operation_logger=operation_logger)
->>>>>>> b042b549
 
 
 class AppConfigPanel(ConfigPanel):

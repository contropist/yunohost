# -*- coding: utf-8 -*-

""" License

    Copyright (C) 2013 YunoHost

    This program is free software; you can redistribute it and/or modify
    it under the terms of the GNU Affero General Public License as published
    by the Free Software Foundation, either version 3 of the License, or
    (at your option) any later version.

    This program is distributed in the hope that it will be useful,
    but WITHOUT ANY WARRANTY; without even the implied warranty of
    MERCHANTABILITY or FITNESS FOR A PARTICULAR PURPOSE.  See the
    GNU Affero General Public License for more details.

    You should have received a copy of the GNU Affero General Public License
    along with this program; if not, see http://www.gnu.org/licenses

"""

""" yunohost_app.py

    Manage apps
"""
import os
import toml
import json
import shutil
import yaml
import time
import re
import urlparse
import subprocess
import glob
import urllib
from collections import OrderedDict

from moulinette import msignals, m18n, msettings
from moulinette.utils.log import getActionLogger
from moulinette.utils.network import download_json
from moulinette.utils.filesystem import read_file, read_json, read_toml, read_yaml, write_to_file, write_to_json, write_to_yaml, chmod, chown, mkdir

from yunohost.service import service_status, _run_service_command
from yunohost.utils import packages
from yunohost.utils.error import YunohostError
from yunohost.log import is_unit_operation, OperationLogger

logger = getActionLogger('yunohost.app')

APPS_PATH = '/usr/share/yunohost/apps'
APPS_SETTING_PATH = '/etc/yunohost/apps/'
INSTALL_TMP = '/var/cache/yunohost'
APP_TMP_FOLDER = INSTALL_TMP + '/from_file'

APPS_CATALOG_CACHE = '/var/cache/yunohost/repo'
APPS_CATALOG_CONF = '/etc/yunohost/apps_catalog.yml'
APPS_CATALOG_CRON_PATH = "/etc/cron.daily/yunohost-fetch-apps-catalog"
APPS_CATALOG_API_VERSION = 2
APPS_CATALOG_DEFAULT_URL = "https://app.yunohost.org/default"

re_github_repo = re.compile(
    r'^(http[s]?://|git@)github.com[/:]'
    '(?P<owner>[\w\-_]+)/(?P<repo>[\w\-_]+)(.git)?'
    '(/tree/(?P<tree>.+))?'
)

re_app_instance_name = re.compile(
    r'^(?P<appid>[\w-]+?)(__(?P<appinstancenb>[1-9][0-9]*))?$'
)


def app_catalog(full=False, with_categories=False):
    """
    Return a dict of apps available to installation from Yunohost's app catalog
    """

    # Get app list from catalog cache
    catalog = _load_apps_catalog()
    installed_apps = set(_installed_apps())

    # Trim info for apps if not using --full
    for app, infos in catalog["apps"].items():
        infos["installed"] = app in installed_apps

        infos["manifest"]["description"] = _value_for_locale(infos['manifest']['description'])

        if not full:
            catalog["apps"][app] = {
                "description": infos['manifest']['description'],
                "level": infos["level"],
            }

    # Trim info for categories if not using --full
    for category in catalog["categories"]:
        category["title"] = _value_for_locale(category["title"])
        category["description"] = _value_for_locale(category["description"])
        for subtags in category.get("subtags", []):
            subtags["title"] = _value_for_locale(subtags["title"])

    if not full:
        catalog["categories"] = [{"id": c["id"],
                                  "description": c["description"]}
                                 for c in catalog["categories"]]

    if not with_categories:
        return {"apps": catalog["apps"]}
    else:
        return {"apps": catalog["apps"], "categories": catalog["categories"]}



# Old legacy function...
def app_fetchlist():
    logger.warning("'yunohost app fetchlist' is deprecated. Please use 'yunohost tools update --apps' instead")
    from yunohost.tools import tools_update
    tools_update(apps=True)


def app_list(full=False, installed=False, filter=None):
    """
    List installed apps
    """

    # Old legacy argument ... app_list was a combination of app_list and
    # app_catalog before 3.8 ...
    if installed:
        logger.warning("Argument --installed ain't needed anymore when using 'yunohost app list'. It directly returns the list of installed apps..")

    # Filter is a deprecated option...
    if filter:
        logger.warning("Using -f $appname in 'yunohost app list' is deprecated. Just use 'yunohost app list | grep -q 'id: $appname' to check a specific app is installed")

    out = []
    for app_id in sorted(_installed_apps()):

        if filter and not app_id.startswith(filter):
            continue

        try:
            app_info_dict = app_info(app_id, full=full)
        except Exception as e:
            logger.error("Failed to read info for %s : %s" % (app_id, e))
            continue
        app_info_dict["id"] = app_id
        out.append(app_info_dict)

    return {'apps': out}


def app_info(app, full=False):
    """
    Get info for a specific app
    """
    if not _is_installed(app):
        raise YunohostError('app_not_installed', app=app, all_apps=_get_all_installed_apps_id())

    local_manifest = _get_manifest_of_app(os.path.join(APPS_SETTING_PATH, app))

    settings = _get_app_settings(app)

    ret = {
        'description': _value_for_locale(local_manifest['description']),
        'name': local_manifest['name'],
        'version': local_manifest.get('version', '-'),
    }

    if not full:
        return ret

    ret["manifest"] = local_manifest
    ret['settings'] = settings

    absolute_app_name, _ = _parse_app_instance_name(app)
    ret["from_catalog"] = _load_apps_catalog()["apps"].get(absolute_app_name, {})
    ret['upgradable'] = _app_upgradable(ret)
    ret['supports_change_url'] = os.path.exists(os.path.join(APPS_SETTING_PATH, app, "scripts", "change_url"))
    ret['supports_backup_restore'] = (os.path.exists(os.path.join(APPS_SETTING_PATH, app, "scripts", "backup")) and
                                      os.path.exists(os.path.join(APPS_SETTING_PATH, app, "scripts", "restore")))
    ret['supports_multi_instance'] = is_true(local_manifest.get("multi_instance", False))
    return ret


def _app_upgradable(app_infos):

    # Determine upgradability
    # In case there is neither update_time nor install_time, we assume the app can/has to be upgraded

    if not app_infos.get("from_catalog", None):
        return "url_required"
    if not app_infos["from_catalog"].get("lastUpdate") or not app_infos["from_catalog"].get("git"):
        return "url_required"

    settings = app_infos["settings"]
    local_update_time = settings.get('update_time', settings.get('install_time', 0))
    if app_infos["from_catalog"]['lastUpdate'] > local_update_time:
        return "yes"
    else:
        return "no"


def app_map(app=None, raw=False, user=None, permission=None):
    """
    List apps by domain

    Keyword argument:
        user -- Allowed app map for a user
        raw -- Return complete dict
        app -- Specific app to map

    """

    from yunohost.permission import user_permission_list

    apps = []
    result = {}
    permissions = user_permission_list(full=True, full_path=True)["permissions"]

    if app is not None:
        if not _is_installed(app):
            raise YunohostError('app_not_installed', app=app, all_apps=_get_all_installed_apps_id())
        apps = [app, ]
    else:
        apps = os.listdir(APPS_SETTING_PATH)

    for app_id in apps:
        app_settings = _get_app_settings(app_id)
        if not app_settings:
            continue
        if 'domain' not in app_settings:
            continue
        if 'path' not in app_settings:
            # we assume that an app that doesn't have a path doesn't have an HTTP api
            continue
        # This 'no_sso' settings sound redundant to not having $path defined ....
        # At least from what I can see, all apps using it don't have a path defined ...
        if 'no_sso' in app_settings:  # I don't think we need to check for the value here
            continue
        # Users must at least have access to the main permission to have access to extra permissions
        if user:
            if not app_id + ".main" in permissions:
                logger.warning("Uhoh, no main permission was found for app %s ... sounds like an app was only partially removed due to another bug :/" % app_id)
                continue
            main_perm = permissions[app_id + ".main"]
            if user not in main_perm["corresponding_users"]:
                continue

        this_app_perms = {p: i for p, i in permissions.items() if p.startswith(app_id + ".") and (i["url"] or i['additional_urls'] != [None])}

<<<<<<< HEAD
=======
        def _sanitized_absolute_url(perm_url):
            # Nominal case : url is relative to the app's path
            if perm_url.startswith("/"):
                perm_domain = domain
                perm_path = path + perm_url.rstrip("/")
            # Otherwise, the urls starts with a domain name, like domain.tld/foo/bar
            # We want perm_domain = domain.tld and perm_path = "/foo/bar"
            else:
                perm_domain, perm_path = perm_url.split("/", 1)
                perm_path = "/" + perm_path.rstrip("/")

            # N.B. : having '/' instead of empty string is needed in app_map
            # but should *not* be done in app_ssowatconf (yeah :[)
            perm_path = perm_path if perm_path.strip() != "" else "/"

            return perm_domain, perm_path

        this_app_perms = {p: i for p, i in permissions.items() if p.startswith(app_id + ".") and i["url"]}
>>>>>>> 2a631fa2
        for perm_name, perm_info in this_app_perms.items():
            # If we're building the map for a specific user, check the user
            # actually is allowed for this specific perm
            if user and user not in perm_info["corresponding_users"]:
                continue
            if permission == perm_name:
                continue

            # The challenge with this is (beside actually implementing it)
            # to migrate all the legacy stuff like
            # protected/unprotected/skipped uris and regexes

            perm_label = perm_info['label']

            for url in [perm_info["url"]] + perm_info['additional_urls']:
                if url is None:
                    # Happend when 'additional_urls' is empty !!
                    continue

                perm_domain, perm_path = url.split("/", 1)
                perm_path = '/' + perm_path
                if raw:
                    if perm_domain not in result:
                        result[perm_domain] = {}
                    result[perm_domain][perm_path] = {
                        'label': perm_label,
                        'id': app_id
                    }
                else:
                    result[perm_domain + perm_path] = perm_label

    return result


@is_unit_operation()
def app_change_url(operation_logger, app, domain, path):
    """
    Modify the URL at which an application is installed.

    Keyword argument:
        app -- Taget app instance name
        domain -- New app domain on which the application will be moved
        path -- New path at which the application will be move

    """
    from yunohost.hook import hook_exec, hook_callback
    from yunohost.domain import _normalize_domain_path, _get_conflicting_apps

    installed = _is_installed(app)
    if not installed:
        raise YunohostError('app_not_installed', app=app, all_apps=_get_all_installed_apps_id())

    if not os.path.exists(os.path.join(APPS_SETTING_PATH, app, "scripts", "change_url")):
        raise YunohostError("app_change_url_no_script", app_name=app)

    old_domain = app_setting(app, "domain")
    old_path = app_setting(app, "path")

    # Normalize path and domain format
    old_domain, old_path = _normalize_domain_path(old_domain, old_path)
    domain, path = _normalize_domain_path(domain, path)

    if (domain, path) == (old_domain, old_path):
        raise YunohostError("app_change_url_identical_domains", domain=domain, path=path)

    # Check the url is available
    conflicts = _get_conflicting_apps(domain, path, ignore_app=app)
    if conflicts:
        apps = []
        for path, app_id, app_label in conflicts:
            apps.append(" * {domain:s}{path:s} → {app_label:s} ({app_id:s})".format(
                domain=domain,
                path=path,
                app_id=app_id,
                app_label=app_label,
            ))
        raise YunohostError('app_location_unavailable', apps="\n".join(apps))

    manifest = _get_manifest_of_app(os.path.join(APPS_SETTING_PATH, app))

    # Retrieve arguments list for change_url script
    # TODO: Allow to specify arguments
    args_odict = _parse_args_from_manifest(manifest, 'change_url')
    args_list = [value[0] for value in args_odict.values()]
    args_list.append(app)

    # Prepare env. var. to pass to script
    env_dict = _make_environment_dict(args_odict)
    app_id, app_instance_nb = _parse_app_instance_name(app)
    env_dict["YNH_APP_ID"] = app_id
    env_dict["YNH_APP_INSTANCE_NAME"] = app
    env_dict["YNH_APP_INSTANCE_NUMBER"] = str(app_instance_nb)

    env_dict["YNH_APP_OLD_DOMAIN"] = old_domain
    env_dict["YNH_APP_OLD_PATH"] = old_path
    env_dict["YNH_APP_NEW_DOMAIN"] = domain
    env_dict["YNH_APP_NEW_PATH"] = path

    if domain != old_domain:
        operation_logger.related_to.append(('domain', old_domain))
    operation_logger.extra.update({'env': env_dict})
    operation_logger.start()

    if os.path.exists(os.path.join(APP_TMP_FOLDER, "scripts")):
        shutil.rmtree(os.path.join(APP_TMP_FOLDER, "scripts"))

    shutil.copytree(os.path.join(APPS_SETTING_PATH, app, "scripts"),
                    os.path.join(APP_TMP_FOLDER, "scripts"))

    if os.path.exists(os.path.join(APP_TMP_FOLDER, "conf")):
        shutil.rmtree(os.path.join(APP_TMP_FOLDER, "conf"))

    shutil.copytree(os.path.join(APPS_SETTING_PATH, app, "conf"),
                    os.path.join(APP_TMP_FOLDER, "conf"))

    # Execute App change_url script
    os.system('chown -R admin: %s' % INSTALL_TMP)
    os.system('chmod +x %s' % os.path.join(os.path.join(APP_TMP_FOLDER, "scripts")))
    os.system('chmod +x %s' % os.path.join(os.path.join(APP_TMP_FOLDER, "scripts", "change_url")))

    if hook_exec(os.path.join(APP_TMP_FOLDER, 'scripts/change_url'),
                 args=args_list, env=env_dict)[0] != 0:
        msg = "Failed to change '%s' url." % app
        logger.error(msg)
        operation_logger.error(msg)

        # restore values modified by app_checkurl
        # see begining of the function
        app_setting(app, "domain", value=old_domain)
        app_setting(app, "path", value=old_path)
        return

    # this should idealy be done in the change_url script but let's avoid common mistakes
    app_setting(app, 'domain', value=domain)
    app_setting(app, 'path', value=path)

    app_ssowatconf()

    # avoid common mistakes
    if _run_service_command("reload", "nginx") is False:
        # grab nginx errors
        # the "exit 0" is here to avoid check_output to fail because 'nginx -t'
        # will return != 0 since we are in a failed state
        nginx_errors = subprocess.check_output("nginx -t; exit 0",
                                               stderr=subprocess.STDOUT,
                                               shell=True).rstrip()

        raise YunohostError("app_change_url_failed_nginx_reload", nginx_errors=nginx_errors)

    logger.success(m18n.n("app_change_url_success",
                          app=app, domain=domain, path=path))

    hook_callback('post_app_change_url', args=args_list, env=env_dict)


def app_upgrade(app=[], url=None, file=None):
    """
    Upgrade app

    Keyword argument:
        file -- Folder or tarball for upgrade
        app -- App(s) to upgrade (default all)
        url -- Git url to fetch for upgrade

    """
    from yunohost.hook import hook_add, hook_remove, hook_exec, hook_callback
    from yunohost.permission import permission_sync_to_user, user_permission_list

    apps = app
    # If no app is specified, upgrade all apps
    if not apps:
        # FIXME : not sure what's supposed to happen if there is a url and a file but no apps...
        if not url and not file:
            apps = _installed_apps()
    elif not isinstance(app, list):
        apps = [app]

    # Remove possible duplicates
    apps = [app_ for i, app_ in enumerate(apps) if app_ not in apps[:i]]

    # Abort if any of those app is in fact not installed..
    for app in [app_ for app_ in apps if not _is_installed(app_)]:
        raise YunohostError('app_not_installed', app=app, all_apps=_get_all_installed_apps_id())

    if len(apps) == 0:
        raise YunohostError('apps_already_up_to_date')
    if len(apps) > 1:
        logger.info(m18n.n("app_upgrade_several_apps", apps=", ".join(apps)))

    for number, app_instance_name in enumerate(apps):
        logger.info(m18n.n('app_upgrade_app_name', app=app_instance_name))

        app_dict = app_info(app_instance_name, full=True)

        if file and isinstance(file, dict):
            # We use this dirty hack to test chained upgrades in unit/functional tests
            manifest, extracted_app_folder = _extract_app_from_file(file[app_instance_name])
        elif file:
            manifest, extracted_app_folder = _extract_app_from_file(file)
        elif url:
            manifest, extracted_app_folder = _fetch_app_from_git(url)
        elif app_dict["upgradable"] == "url_required":
            logger.warning(m18n.n('custom_app_url_required', app=app_instance_name))
            continue
        elif app_dict["upgradable"] == "yes":
            manifest, extracted_app_folder = _fetch_app_from_git(app_instance_name)
        else:
            logger.success(m18n.n('app_already_up_to_date', app=app_instance_name))
            continue

        # Check requirements
        _check_manifest_requirements(manifest, app_instance_name=app_instance_name)
        _assert_system_is_sane_for_app(manifest, "pre")

        app_setting_path = APPS_SETTING_PATH + '/' + app_instance_name

        # Retrieve arguments list for upgrade script
        # TODO: Allow to specify arguments
        args_odict = _parse_args_from_manifest(manifest, 'upgrade')
        args_list = [value[0] for value in args_odict.values()]
        args_list.append(app_instance_name)

        # Prepare env. var. to pass to script
        env_dict = _make_environment_dict(args_odict)
        app_id, app_instance_nb = _parse_app_instance_name(app_instance_name)
        env_dict["YNH_APP_ID"] = app_id
        env_dict["YNH_APP_INSTANCE_NAME"] = app_instance_name
        env_dict["YNH_APP_INSTANCE_NUMBER"] = str(app_instance_nb)
        env_dict["YNH_APP_LABEL"] = user_permission_list(full=True, ignore_system_perms=True, full_path=False)['permissions'][app_id+".main"]['label']

        # Attempt to patch legacy helpers ...
        _patch_legacy_helpers(extracted_app_folder)

        # Apply dirty patch to make php5 apps compatible with php7
        _patch_php5(extracted_app_folder)

        # Start register change on system
        related_to = [('app', app_instance_name)]
        operation_logger = OperationLogger('app_upgrade', related_to, env=env_dict)
        operation_logger.start()

        # Execute App upgrade script
        os.system('chown -hR admin: %s' % INSTALL_TMP)

        # Execute the app upgrade script
        upgrade_failed = True
        try:
            upgrade_retcode = hook_exec(extracted_app_folder + '/scripts/upgrade',
                                        args=args_list, env=env_dict)[0]

            upgrade_failed = True if upgrade_retcode != 0 else False
            if upgrade_failed:
                error = m18n.n('app_upgrade_script_failed')
                logger.error(m18n.n("app_upgrade_failed", app=app_instance_name, error=error))
                failure_message_with_debug_instructions = operation_logger.error(error)
                if msettings.get('interface') != 'api':
                    dump_app_log_extract_for_debugging(operation_logger)
        # Script got manually interrupted ... N.B. : KeyboardInterrupt does not inherit from Exception
        except (KeyboardInterrupt, EOFError):
            upgrade_retcode = -1
            error = m18n.n('operation_interrupted')
            logger.error(m18n.n("app_upgrade_failed", app=app_instance_name, error=error))
            failure_message_with_debug_instructions = operation_logger.error(error)
        # Something wrong happened in Yunohost's code (most probably hook_exec)
        except Exception:
            import traceback
            error = m18n.n('unexpected_error', error="\n" + traceback.format_exc())
            logger.error(m18n.n("app_install_failed", app=app_instance_name, error=error))
            failure_message_with_debug_instructions = operation_logger.error(error)
        finally:
            # Whatever happened (install success or failure) we check if it broke the system
            # and warn the user about it
            try:
                broke_the_system = False
                _assert_system_is_sane_for_app(manifest, "post")
            except Exception as e:
                broke_the_system = True
                logger.error(m18n.n("app_upgrade_failed", app=app_instance_name, error=str(e)))
                failure_message_with_debug_instructions = operation_logger.error(str(e))

            # If upgrade failed or broke the system,
            # raise an error and interrupt all other pending upgrades
            if upgrade_failed or broke_the_system:

                # display this if there are remaining apps
                if apps[number + 1:]:
                    not_upgraded_apps = apps[number:]
                    logger.error(m18n.n('app_not_upgraded',
                                        failed_app=app_instance_name,
                                        apps=', '.join(not_upgraded_apps)))

                raise YunohostError(failure_message_with_debug_instructions, raw_msg=True)

            # Otherwise we're good and keep going !
            now = int(time.time())
            app_setting(app_instance_name, 'update_time', now)
            app_setting(app_instance_name, 'current_revision', manifest.get('remote', {}).get('revision', "?"))

            # Clean hooks and add new ones
            hook_remove(app_instance_name)
            if 'hooks' in os.listdir(extracted_app_folder):
                for hook in os.listdir(extracted_app_folder + '/hooks'):
                    hook_add(app_instance_name, extracted_app_folder + '/hooks/' + hook)

            # Replace scripts and manifest and conf (if exists)
            os.system('rm -rf "%s/scripts" "%s/manifest.toml %s/manifest.json %s/conf"' % (app_setting_path, app_setting_path, app_setting_path, app_setting_path))

            if os.path.exists(os.path.join(extracted_app_folder, "manifest.json")):
                os.system('mv "%s/manifest.json" "%s/scripts" %s' % (extracted_app_folder, extracted_app_folder, app_setting_path))
            if os.path.exists(os.path.join(extracted_app_folder, "manifest.toml")):
                os.system('mv "%s/manifest.toml" "%s/scripts" %s' % (extracted_app_folder, extracted_app_folder, app_setting_path))

            for file_to_copy in ["actions.json", "actions.toml", "config_panel.json", "config_panel.toml", "conf"]:
                if os.path.exists(os.path.join(extracted_app_folder, file_to_copy)):
                    os.system('cp -R %s/%s %s' % (extracted_app_folder, file_to_copy, app_setting_path))

            # So much win
            logger.success(m18n.n('app_upgraded', app=app_instance_name))

            hook_callback('post_app_upgrade', args=args_list, env=env_dict)
            operation_logger.success()

    permission_sync_to_user()

    logger.success(m18n.n('upgrade_complete'))


@is_unit_operation()
def app_install(operation_logger, app, label=None, args=None, no_remove_on_failure=False, force=False):
    """
    Install apps

    Keyword argument:
        app -- Name, local path or git URL of the app to install
        label -- Custom name for the app
        args -- Serialize arguments for app installation
        no_remove_on_failure -- Debug option to avoid removing the app on a failed installation
        force -- Do not ask for confirmation when installing experimental / low-quality apps
    """

    from yunohost.hook import hook_add, hook_remove, hook_exec, hook_callback
    from yunohost.log import OperationLogger
    from yunohost.permission import user_permission_list, permission_create, permission_url, permission_delete, permission_sync_to_user, user_permission_update

    # Fetch or extract sources
    if not os.path.exists(INSTALL_TMP):
        os.makedirs(INSTALL_TMP)

    def confirm_install(confirm):
        # Ignore if there's nothing for confirm (good quality app), if --force is used
        # or if request on the API (confirm already implemented on the API side)
        if confirm is None or force or msettings.get('interface') == 'api':
            return

        if confirm in ["danger", "thirdparty"]:
            answer = msignals.prompt(m18n.n('confirm_app_install_' + confirm,
                                       answers='Yes, I understand'),
                                    color="red")
            if answer != "Yes, I understand":
                raise YunohostError("aborting")

        else:
            answer = msignals.prompt(m18n.n('confirm_app_install_' + confirm,
                                       answers='Y/N'),
                                    color="yellow")
            if answer.upper() != "Y":
                raise YunohostError("aborting")

    raw_app_list = _load_apps_catalog()["apps"]

    if app in raw_app_list or ('@' in app) or ('http://' in app) or ('https://' in app):

        # If we got an app name directly (e.g. just "wordpress"), we gonna test this name
        if app in raw_app_list:
            app_name_to_test = app
        # If we got an url like "https://github.com/foo/bar_ynh, we want to
        # extract "bar" and test if we know this app
        elif ('http://' in app) or ('https://' in app):
            app_name_to_test = app.strip("/").split("/")[-1].replace("_ynh", "")
        else:
            # FIXME : watdo if '@' in app ?
            app_name_to_test = None

        if app_name_to_test in raw_app_list:

            state = raw_app_list[app_name_to_test].get("state", "notworking")
            level = raw_app_list[app_name_to_test].get("level", None)
            confirm = "danger"
            if state in ["working", "validated"]:
                if isinstance(level, int) and level >= 5:
                    confirm = None
                elif isinstance(level, int) and level > 0:
                    confirm = "warning"
        else:
            confirm = "thirdparty"

        confirm_install(confirm)

        manifest, extracted_app_folder = _fetch_app_from_git(app)
    elif os.path.exists(app):
        confirm_install("thirdparty")
        manifest, extracted_app_folder = _extract_app_from_file(app)
    else:
        raise YunohostError('app_unknown')

    # Check ID
    if 'id' not in manifest or '__' in manifest['id']:
        raise YunohostError('app_id_invalid')

    app_id = manifest['id']
    label = label if label else manifest['name']

    # Check requirements
    _check_manifest_requirements(manifest, app_id)
    _assert_system_is_sane_for_app(manifest, "pre")

    # Check if app can be forked
    instance_number = _installed_instance_number(app_id, last=True) + 1
    if instance_number > 1:
        if 'multi_instance' not in manifest or not is_true(manifest['multi_instance']):
            raise YunohostError('app_already_installed', app=app_id)

        # Change app_id to the forked app id
        app_instance_name = app_id + '__' + str(instance_number)
    else:
        app_instance_name = app_id

    # Retrieve arguments list for install script
    args_dict = {} if not args else \
        dict(urlparse.parse_qsl(args, keep_blank_values=True))
    args_odict = _parse_args_from_manifest(manifest, 'install', args=args_dict)
    args_list = [value[0] for value in args_odict.values()]
    args_list.append(app_instance_name)

    # Validate domain / path availability for webapps
    _validate_and_normalize_webpath(manifest, args_odict, extracted_app_folder)

    # Attempt to patch legacy helpers ...
    _patch_legacy_helpers(extracted_app_folder)

    # Apply dirty patch to make php5 apps compatible with php7
    _patch_php5(extracted_app_folder)

    # Prepare env. var. to pass to script
    env_dict = _make_environment_dict(args_odict)
    env_dict["YNH_APP_ID"] = app_id
    env_dict["YNH_APP_INSTANCE_NAME"] = app_instance_name
    env_dict["YNH_APP_INSTANCE_NUMBER"] = str(instance_number)
    env_dict["YNH_APP_LABEL"] = label

    # Start register change on system
    operation_logger.extra.update({'env': env_dict})

    # Tell the operation_logger to redact all password-type args
    # Also redact the % escaped version of the password that might appear in
    # the 'args' section of metadata (relevant for password with non-alphanumeric char)
    data_to_redact = [value[0] for value in args_odict.values() if value[1] == "password"]
    data_to_redact += [urllib.quote(data) for data in data_to_redact if urllib.quote(data) != data]
    operation_logger.data_to_redact.extend(data_to_redact)

    operation_logger.related_to = [s for s in operation_logger.related_to if s[0] != "app"]
    operation_logger.related_to.append(("app", app_id))
    operation_logger.start()

    logger.info(m18n.n("app_start_install", app=app_id))

    # Create app directory
    app_setting_path = os.path.join(APPS_SETTING_PATH, app_instance_name)
    if os.path.exists(app_setting_path):
        shutil.rmtree(app_setting_path)
    os.makedirs(app_setting_path)

    # Set initial app settings
    app_settings = {
        'id': app_instance_name,
        'install_time': int(time.time()),
        'current_revision': manifest.get('remote', {}).get('revision', "?")
    }
    _set_app_settings(app_instance_name, app_settings)

    os.system('chown -R admin: ' + extracted_app_folder)

    # Execute App install script
    os.system('chown -hR admin: %s' % INSTALL_TMP)
    # Move scripts and manifest to the right place
    if os.path.exists(os.path.join(extracted_app_folder, "manifest.json")):
        os.system('cp %s/manifest.json %s' % (extracted_app_folder, app_setting_path))
    if os.path.exists(os.path.join(extracted_app_folder, "manifest.toml")):
        os.system('cp %s/manifest.toml %s' % (extracted_app_folder, app_setting_path))
    os.system('cp -R %s/scripts %s' % (extracted_app_folder, app_setting_path))

    for file_to_copy in ["actions.json", "actions.toml", "config_panel.json", "config_panel.toml", "conf"]:
        if os.path.exists(os.path.join(extracted_app_folder, file_to_copy)):
            os.system('cp -R %s/%s %s' % (extracted_app_folder, file_to_copy, app_setting_path))

    # Initialize the main permission for the app
    # After the install, if apps don't have a domain and path defined, the default url '/' is removed from the permission
    permission_create(app_instance_name+".main", allowed=["all_users"], label=label, show_tile=False, protected=False)

    # Execute the app install script
    install_failed = True
    try:
        install_retcode = hook_exec(
            os.path.join(extracted_app_folder, 'scripts/install'),
            args=args_list, env=env_dict
        )[0]
        # "Common" app install failure : the script failed and returned exit code != 0
        install_failed = True if install_retcode != 0 else False
        if install_failed:
            error = m18n.n('app_install_script_failed')
            logger.error(m18n.n("app_install_failed", app=app_id, error=error))
            failure_message_with_debug_instructions = operation_logger.error(error)
            if msettings.get('interface') != 'api':
                dump_app_log_extract_for_debugging(operation_logger)
    # Script got manually interrupted ... N.B. : KeyboardInterrupt does not inherit from Exception
    except (KeyboardInterrupt, EOFError):
        error = m18n.n('operation_interrupted')
        logger.error(m18n.n("app_install_failed", app=app_id, error=error))
        failure_message_with_debug_instructions = operation_logger.error(error)
    # Something wrong happened in Yunohost's code (most probably hook_exec)
    except Exception as e:
        import traceback
        error = m18n.n('unexpected_error', error="\n" + traceback.format_exc())
        logger.error(m18n.n("app_install_failed", app=app_id, error=error))
        failure_message_with_debug_instructions = operation_logger.error(error)
    finally:
        # If success so far, validate that app didn't break important stuff
        if not install_failed:
            try:
                broke_the_system = False
                _assert_system_is_sane_for_app(manifest, "post")
            except Exception as e:
                broke_the_system = True
                logger.error(m18n.n("app_install_failed", app=app_id, error=str(e)))
                failure_message_with_debug_instructions = operation_logger.error(str(e))

        # If the install failed or broke the system, we remove it
        if install_failed or broke_the_system:

            # This option is meant for packagers to debug their apps more easily
            if no_remove_on_failure:
                raise YunohostError("The installation of %s failed, but was not cleaned up as requested by --no-remove-on-failure." % app_id, raw_msg=True)
            else:
                logger.warning(m18n.n("app_remove_after_failed_install"))

            # Setup environment for remove script
            env_dict_remove = {}
            env_dict_remove["YNH_APP_ID"] = app_id
            env_dict_remove["YNH_APP_INSTANCE_NAME"] = app_instance_name
            env_dict_remove["YNH_APP_INSTANCE_NUMBER"] = str(instance_number)

            # Execute remove script
            operation_logger_remove = OperationLogger('remove_on_failed_install',
                                                      [('app', app_instance_name)],
                                                      env=env_dict_remove)
            operation_logger_remove.start()

            # Try to remove the app
            try:
                remove_retcode = hook_exec(
                    os.path.join(extracted_app_folder, 'scripts/remove'),
                    args=[app_instance_name], env=env_dict_remove
                )[0]
            # Here again, calling hook_exec could fail miserably, or get
            # manually interrupted (by mistake or because script was stuck)
            # In that case we still want to proceed with the rest of the
            # removal (permissions, /etc/yunohost/apps/{app} ...)
            except (KeyboardInterrupt, EOFError, Exception):
                remove_retcode = -1
                import traceback
                logger.error(m18n.n('unexpected_error', error="\n" + traceback.format_exc()))

            # Remove all permission in LDAP
            for permission_name in user_permission_list()["permissions"].keys():
                if permission_name.startswith(app_instance_name+"."):
                    permission_delete(permission_name, force=True, sync_perm=False)

            if remove_retcode != 0:
                msg = m18n.n('app_not_properly_removed',
                             app=app_instance_name)
                logger.warning(msg)
                operation_logger_remove.error(msg)
            else:
                try:
                    _assert_system_is_sane_for_app(manifest, "post")
                except Exception as e:
                    operation_logger_remove.error(e)
                else:
                    operation_logger_remove.success()

            # Clean tmp folders
            shutil.rmtree(app_setting_path)
            shutil.rmtree(extracted_app_folder)

            permission_sync_to_user()

            raise YunohostError(failure_message_with_debug_instructions, raw_msg=True)

    # Clean hooks and add new ones
    hook_remove(app_instance_name)
    if 'hooks' in os.listdir(extracted_app_folder):
        for file in os.listdir(extracted_app_folder + '/hooks'):
            hook_add(app_instance_name, extracted_app_folder + '/hooks/' + file)

    # Clean and set permissions
    shutil.rmtree(extracted_app_folder)
    os.system('chmod -R 400 %s' % app_setting_path)
    os.system('chown -R root: %s' % app_setting_path)
    os.system('chown -R admin: %s/scripts' % app_setting_path)

    # If the app haven't set the url of the main permission and domain and path is set set / as main url
    app_settings = _get_app_settings(app_instance_name)
    domain = app_settings.get('domain', None)
    path = app_settings.get('path', None)
    if domain and path and user_permission_list(full=True, full_path=False)['permissions'][app_instance_name + '.main']['url'] is None:
        permission_url(app_instance_name + ".main", url='/', sync_perm=False)
    user_permission_update(app_instance_name + ".main", show_tile=True, sync_perm=False)

    _migrate_legacy_permissions(app_instance_name)

    permission_sync_to_user()

    logger.success(m18n.n('installation_complete'))

    hook_callback('post_app_install', args=args_list, env=env_dict)


def dump_app_log_extract_for_debugging(operation_logger):

    with open(operation_logger.log_path, "r") as f:
        lines = f.readlines()

    filters = [
        r"set [+-]x$",
        r"set [+-]o xtrace$",
        r"local \w+$",
        r"local legacy_args=.*$",
        r".*Helper used in legacy mode.*",
        r"args_array=.*$",
        r"local -A args_array$",
        r"ynh_handle_getopts_args",
        r"ynh_script_progression"
    ]

    filters = [re.compile(f_) for f_ in filters]

    lines_to_display = []
    for line in lines:

        if ": " not in line.strip():
            continue

        # A line typically looks like
        # 2019-10-19 16:10:27,611: DEBUG - + mysql -u piwigo --password=********** -B piwigo
        # And we just want the part starting by "DEBUG - "
        line = line.strip().split(": ", 1)[1]

        if any(filter_.search(line) for filter_ in filters):
            continue

        lines_to_display.append(line)

        if line.endswith("+ ynh_exit_properly") or " + ynh_die " in line:
            break
        elif len(lines_to_display) > 20:
            lines_to_display.pop(0)

    logger.warning("Here's an extract of the logs before the crash. It might help debugging the error:")
    for line in lines_to_display:
        logger.info(line)


def _migrate_legacy_permissions(app):

    from yunohost.permission import user_permission_list, user_permission_update

    # Check if app is apparently using the legacy permission management, defined by the presence of something like
    # ynh_app_setting_set on unprotected_uris (or yunohost app setting)
    install_script_path = os.path.join(APPS_SETTING_PATH, app, 'scripts/install')
    install_script_content = open(install_script_path, "r").read()
    if not re.search(r"(yunohost app setting|ynh_app_setting_set) .*(unprotected|skipped)_uris", install_script_content):
        return

    app_settings = _get_app_settings(app)
    app_perm_currently_allowed = user_permission_list()["permissions"][app + ".main"]["allowed"]

    settings_say_it_should_be_public = (app_settings.get("unprotected_uris", None) == "/"
                                        or app_settings.get("skipped_uris", None) == "/")

    # If the current permission says app is protected, but there are legacy rules saying it should be public...
    if app_perm_currently_allowed == ["all_users"] and settings_say_it_should_be_public:
        # Make it public
        user_permission_update(app + ".main", add="visitors", sync_perm=False)

    # If the current permission says app is public, but there are no setting saying it should be public...
    if app_perm_currently_allowed == ["visitors"] and not settings_say_it_should_be_public:
        # Make is private
        user_permission_update(app + ".main", remove="visitors", sync_perm=False)


@is_unit_operation()
def app_remove(operation_logger, app):
    """
    Remove app

    Keyword argument:
        app -- App(s) to delete

    """
    from yunohost.hook import hook_exec, hook_remove, hook_callback
    from yunohost.permission import user_permission_list, permission_delete, permission_sync_to_user
    if not _is_installed(app):
        raise YunohostError('app_not_installed', app=app, all_apps=_get_all_installed_apps_id())

    operation_logger.start()

    logger.info(m18n.n("app_start_remove", app=app))

    app_setting_path = APPS_SETTING_PATH + app

    # TODO: display fail messages from script
    try:
        shutil.rmtree('/tmp/yunohost_remove')
    except Exception:
        pass

    # Attempt to patch legacy helpers ...
    _patch_legacy_helpers(app_setting_path)

    # Apply dirty patch to make php5 apps compatible with php7 (e.g. the remove
    # script might date back from jessie install)
    _patch_php5(app_setting_path)

    manifest = _get_manifest_of_app(app_setting_path)

    os.system('cp -a %s /tmp/yunohost_remove && chown -hR admin: /tmp/yunohost_remove' % app_setting_path)
    os.system('chown -R admin: /tmp/yunohost_remove')
    os.system('chmod -R u+rX /tmp/yunohost_remove')

    args_list = [app]

    env_dict = {}
    app_id, app_instance_nb = _parse_app_instance_name(app)
    env_dict["YNH_APP_ID"] = app_id
    env_dict["YNH_APP_INSTANCE_NAME"] = app
    env_dict["YNH_APP_INSTANCE_NUMBER"] = str(app_instance_nb)
    operation_logger.extra.update({'env': env_dict})
    operation_logger.flush()

    try:
        ret = hook_exec('/tmp/yunohost_remove/scripts/remove',
                        args=args_list,
                        env=env_dict)[0]
    # Here again, calling hook_exec could fail miserably, or get
    # manually interrupted (by mistake or because script was stuck)
    # In that case we still want to proceed with the rest of the
    # removal (permissions, /etc/yunohost/apps/{app} ...)
    except (KeyboardInterrupt, EOFError, Exception):
        ret = -1
        import traceback
        logger.error(m18n.n('unexpected_error', error="\n" + traceback.format_exc()))

    if ret == 0:
        logger.success(m18n.n('app_removed', app=app))
        hook_callback('post_app_remove', args=args_list, env=env_dict)
    else:
        logger.warning(m18n.n('app_not_properly_removed', app=app))

    if os.path.exists(app_setting_path):
        shutil.rmtree(app_setting_path)
    shutil.rmtree('/tmp/yunohost_remove')
    hook_remove(app)

    # Remove all permission in LDAP
    for permission_name in user_permission_list()["permissions"].keys():
        if permission_name.startswith(app+"."):
            permission_delete(permission_name, force=True, sync_perm=False)

    permission_sync_to_user()
    _assert_system_is_sane_for_app(manifest, "post")


def app_addaccess(apps, users=[]):
    """
    Grant access right to users (everyone by default)

    Keyword argument:
        users
        apps

    """
    from yunohost.permission import user_permission_update

    logger.warning("/!\\ Packagers ! This app is using the legacy permission system. Please use the new helpers ynh_permission_{create,url,update,delete} and the 'visitors' group to manage permissions.")

    output = {}
    for app in apps:
        permission = user_permission_update(app+".main", add=users, remove="all_users")
        output[app] = permission["corresponding_users"]

    return {'allowed_users': output}


def app_removeaccess(apps, users=[]):
    """
    Revoke access right to users (everyone by default)

    Keyword argument:
        users
        apps

    """
    from yunohost.permission import user_permission_update

    logger.warning("/!\\ Packagers ! This app is using the legacy permission system. Please use the new helpers ynh_permission_{create,url,update,delete} and the 'visitors' group to manage permissions.")

    output = {}
    for app in apps:
        permission = user_permission_update(app+".main", remove=users)
        output[app] = permission["corresponding_users"]

    return {'allowed_users': output}


def app_clearaccess(apps):
    """
    Reset access rights for the app

    Keyword argument:
        apps

    """
    from yunohost.permission import user_permission_reset

    logger.warning("/!\\ Packagers ! This app is using the legacy permission system. Please use the new helpers ynh_permission_{create,url,update,delete} and the 'visitors' group to manage permissions.")

    output = {}
    for app in apps:
        permission = user_permission_reset(app+".main")
        output[app] = permission["corresponding_users"]

    return {'allowed_users': output}


@is_unit_operation()
def app_makedefault(operation_logger, app, domain=None):
    """
    Redirect domain root to an app

    Keyword argument:
        app
        domain

    """
    from yunohost.domain import domain_list

    app_settings = _get_app_settings(app)
    app_domain = app_settings['domain']
    app_path = app_settings['path']

    if domain is None:
        domain = app_domain
        operation_logger.related_to.append(('domain', domain))
    elif domain not in domain_list()['domains']:
        raise YunohostError('domain_named_unknown', domain=domain)

    if '/' in app_map(raw=True)[domain]:
        raise YunohostError('app_make_default_location_already_used', app=app, domain=app_domain,
                            other_app=app_map(raw=True)[domain]["/"]["id"])

    operation_logger.start()

    # TODO / FIXME : current trick is to add this to conf.json.persisten
    # This is really not robust and should be improved
    # e.g. have a flag in /etc/yunohost/apps/$app/ to say that this is the
    # default app or idk...
    if not os.path.exists('/etc/ssowat/conf.json.persistent'):
        ssowat_conf = {}
    else:
        ssowat_conf = read_json('/etc/ssowat/conf.json.persistent')

    if 'redirected_urls' not in ssowat_conf:
        ssowat_conf['redirected_urls'] = {}

    ssowat_conf['redirected_urls'][domain + '/'] = app_domain + app_path

    write_to_json('/etc/ssowat/conf.json.persistent', ssowat_conf)
    os.system('chmod 644 /etc/ssowat/conf.json.persistent')

    logger.success(m18n.n('ssowat_conf_updated'))


def app_setting(app, key, value=None, delete=False):
    """
    Set or get an app setting value

    Keyword argument:
        value -- Value to set
        app -- App ID
        key -- Key to get/set
        delete -- Delete the key

    """
    app_settings = _get_app_settings(app) or {}

    if value is None and not delete:
        try:
            return app_settings[key]
        except Exception as e:
            logger.debug("cannot get app setting '%s' for '%s' (%s)", key, app, e)
            return None

    if delete:
        if key in app_settings:
            del app_settings[key]
    else:
        # FIXME: Allow multiple values for some keys?
        if key in ['redirected_urls', 'redirected_regex']:
            value = yaml.load(value)
        if any(key.startswith(word+"_") for word in ["unprotected", "protected", "skipped"]):
            logger.warning("/!\\ Packagers! This app is still using the skipped/protected/unprotected_uris/regex settings which are now obsolete and deprecated... Instead, you should use the new helpers 'ynh_permission_{create,urls,update,delete}' and the 'visitors' group to initialize the public/private access. Check out the documentation at the bottom of yunohost.org/groups_and_permissions to learn how to use the new permission mechanism.")

        app_settings[key] = value
    _set_app_settings(app, app_settings)

    # Fucking legacy permission management.
    # We need this because app temporarily set the app as unprotected to configure it with curl...
    if key.startswith("unprotected_") or key.startswith("skipped_") and value == "/":
        from permission import user_permission_update
        user_permission_update(app + ".main", add="visitors")


def app_register_url(app, domain, path):
    """
    Book/register a web path for a given app

    Keyword argument:
        app -- App which will use the web path
        domain -- The domain on which the app should be registered (e.g. your.domain.tld)
        path -- The path to be registered (e.g. /coffee)
    """

    # This line can't be moved on top of file, otherwise it creates an infinite
    # loop of import with tools.py...
    from .domain import _get_conflicting_apps, _normalize_domain_path

    domain, path = _normalize_domain_path(domain, path)

    # We cannot change the url of an app already installed simply by changing
    # the settings...

    if _is_installed(app):
        settings = _get_app_settings(app)
        if "path" in settings.keys() and "domain" in settings.keys():
            raise YunohostError('app_already_installed_cant_change_url')

    # Check the url is available
    conflicts = _get_conflicting_apps(domain, path)
    if conflicts:
        apps = []
        for path, app_id, app_label in conflicts:
            apps.append(" * {domain:s}{path:s} → {app_label:s} ({app_id:s})".format(
                domain=domain,
                path=path,
                app_id=app_id,
                app_label=app_label,
            ))

        raise YunohostError('app_location_unavailable', apps="\n".join(apps))

    app_setting(app, 'domain', value=domain)
    app_setting(app, 'path', value=path)


def app_ssowatconf():
    """
    Regenerate SSOwat configuration file


    """
    from yunohost.domain import domain_list, _get_maindomain
    from yunohost.user import user_list
    from yunohost.permission import user_permission_list

    main_domain = _get_maindomain()
    domains = domain_list()['domains']
    all_permissions = user_permission_list(full=True, ignore_system_perms=True, full_path=True)['permissions']

    permissions = {
        'core_skipped': {
            "users": [],
            "label": "Core permissions - skipped",
            "show_tile": False,
            "auth_header": False,
            "public": True,
            "uris": \
                [domain + '/yunohost/admin' for domain in domains] + \
                [domain + '/yunohost/api' for domain in domains] + [
                    "re:^[^/]*/%.well%-known/ynh%-diagnosis/.*$",
                    "re:^[^/]*/%.well%-known/acme%-challenge/.*$",
                    "re:^[^/]*/%.well%-known/autoconfig/mail/config%-v1%.1%.xml.*$"
                ]
        }
    }
    redirected_regex = {main_domain + '/yunohost[\/]?$': 'https://' + main_domain + '/yunohost/sso/'}
    redirected_urls = {}

    def _get_setting(settings, name):
        s = settings.get(name, None)
        return s.split(',') if s else []

    for app in _installed_apps():

        app_settings = read_yaml(APPS_SETTING_PATH + app + '/settings.yml')

        ## BEGIN Legacy part ##

        if 'domain' not in app_settings:
            continue
        if 'path' not in app_settings:
            continue

        # This 'no_sso' settings sound redundant to not having $path defined ....
        # At least from what I can see, all apps using it don't have a path defined ...
        if 'no_sso' in app_settings:
            continue

        domain = app_settings['domain']
        path = app_settings['path'].rstrip('/')

        def _sanitized_absolute_url(perm_url):
            # Nominal case : url is relative to the app's path
            if perm_url.startswith("/"):
                perm_domain = domain
                perm_path = path + perm_url.rstrip("/")
            # Otherwise, the urls starts with a domain name, like domain.tld/foo/bar
            # We want perm_domain = domain.tld and perm_path = "/foo/bar"
            else:
                perm_domain, perm_path = perm_url.split("/", 1)
                perm_path = "/" + perm_path.rstrip("/")

            return perm_domain + perm_path

        # Skipped
        skipped_urls = [_sanitized_absolute_url(uri) for uri in _get_setting(app_settings, 'skipped_uris')]
        skipped_urls += ['re:' + regex for regex in _get_setting(app_settings, 'skipped_regex')]

        # Legacy permission system using (un)protected_uris and _regex managed in app settings...
        unprotected_urls = [_sanitized_absolute_url(uri) for uri in _get_setting(app_settings, 'unprotected_uris')]
        protected_urls = [_sanitized_absolute_url(uri) for uri in _get_setting(app_settings, 'protected_uris')]
        unprotected_urls += ['re:' + regex for regex in _get_setting(app_settings, 'unprotected_regex')]
        protected_urls += ['re:' + regex for regex in _get_setting(app_settings, 'protected_regex')]

        if skipped_urls == [] and unprotected_urls == [] and protected_urls == []:
            continue

        # Manage compatibility with old protected, unprotected, skipped urls !!
        this_app_perms = {name: info for name, info in all_permissions.items() if name.startswith(app + ".")}
        for perm_name, perm_info in this_app_perms.items():

            # Ignore permissions for which there's no url defined
            if not perm_info["url"]:
                continue

            url = _sanitized_absolute_url(perm_info["url"])
            perm_info["url"] = url
            if "visitors" in perm_info["allowed"]:
                # Legacy stuff : we remove now protected-urls that might have been declared as unprotected earlier...
                protected_urls = [u for u in protected_urls if u != url]
            else:
                # Legacy stuff : we remove now unprotected-urls / skipped-urls that might have been declared as protected earlier...
                unprotected_urls = [u for u in unprotected_urls if u != url]
                skipped_urls = [u for u in skipped_urls if u != url]

        # Create special permission for legacy apps
        if skipped_urls != []:
            permissions[app + ".legacy_skipped_urls"] = {
                "users": [],
                "label": "Legacy permission - skipped_urls for app :" + app,
                "show_tile": False,
                "auth_header": False,
                "public": True,
                "uris": skipped_urls
            }
        if unprotected_urls != []:
            permissions[app + ".legacy_unprotected_urls"] =  {
                "users": all_permissions[app + '.main']['corresponding_users'],
                "label": "Legacy permission - unprotected_urls for app :" + app,
                "show_tile": False,
                "auth_header": True,
                "public": True,
                "uris": unprotected_urls
            }
        if protected_urls != []:
            permissions[app + ".legacy_protected_urls"] = {
                "users": all_permissions[app + '.main']['corresponding_users'],
                "label": "Legacy permission - protected_urls for app :" + app,
                "show_tile": False,
                "auth_header": True,
                "public": False,
                "uris": protected_urls
            }

        ## END Legacy part ##

        # Redirected
        redirected_urls.update(app_settings.get('redirected_urls', {}))
        redirected_regex.update(app_settings.get('redirected_regex', {}))

    # New permission system
    for perm_name, perm_info in all_permissions.items():
        # Ignore permissions for which there's no url defined
        if perm_info["url"] is None and perm_info['additional_urls'] == [None]:
            continue

        uris = []
        if perm_info['url'] is not None:
            uris += [perm_info['url']]
        if perm_info['additional_urls'] != [None]:
            uris += perm_info['additional_urls']

        permissions[perm_name] = {
            "users": perm_info['corresponding_users'],
            "label": perm_info['label'],
            "show_tile": perm_info['show_tile'] if perm_info['url'] and not perm_info["url"].startswith('re:') else False,
            "auth_header": perm_info['auth_header'],
            "public": "visitors" in perm_info["allowed"],
            "uris": uris
        }

    conf_dict = {
        'portal_domain': main_domain,
        'portal_path': '/yunohost/sso/',
        'additional_headers': {
            'Auth-User': 'uid',
            'Remote-User': 'uid',
            'Name': 'cn',
            'Email': 'mail'
        },
        'domains': domains,
        'redirected_urls': redirected_urls,
        'redirected_regex': redirected_regex,
        'permissions': permissions,
    }

    with open('/etc/ssowat/conf.json', 'w+') as f:
        json.dump(conf_dict, f, sort_keys=True, indent=4)

    logger.debug(m18n.n('ssowat_conf_generated'))


def app_change_label(app, new_label):
    installed = _is_installed(app)
    if not installed:
        raise YunohostError('app_not_installed', app=app, all_apps=_get_all_installed_apps_id())
    logger.warning(m18n.n('app_label_depreciated'))
    user_permission_update(app + ".main", label=new_label)


# actions todo list:
# * docstring

def app_action_list(app):
    logger.warning(m18n.n('experimental_feature'))

    # this will take care of checking if the app is installed
    app_info_dict = app_info(app)

    return {
        "app": app,
        "app_name": app_info_dict["name"],
        "actions": _get_app_actions(app)
    }


@is_unit_operation()
def app_action_run(operation_logger, app, action, args=None):
    logger.warning(m18n.n('experimental_feature'))

    from yunohost.hook import hook_exec
    import tempfile

    # will raise if action doesn't exist
    actions = app_action_list(app)["actions"]
    actions = {x["id"]: x for x in actions}

    if action not in actions:
        raise YunohostError("action '%s' not available for app '%s', available actions are: %s" % (action, app, ", ".join(actions.keys())), raw_msg=True)

    operation_logger.start()

    action_declaration = actions[action]

    # Retrieve arguments list for install script
    args_dict = dict(urlparse.parse_qsl(args, keep_blank_values=True)) if args else {}
    args_odict = _parse_args_for_action(actions[action], args=args_dict)
    args_list = [value[0] for value in args_odict.values()]

    app_id, app_instance_nb = _parse_app_instance_name(app)

    env_dict = _make_environment_dict(args_odict, prefix="ACTION_")
    env_dict["YNH_APP_ID"] = app_id
    env_dict["YNH_APP_INSTANCE_NAME"] = app
    env_dict["YNH_APP_INSTANCE_NUMBER"] = str(app_instance_nb)
    env_dict["YNH_ACTION"] = action

    _, path = tempfile.mkstemp()

    with open(path, "w") as script:
        script.write(action_declaration["command"])

    os.chmod(path, 700)

    if action_declaration.get("cwd"):
        cwd = action_declaration["cwd"].replace("$app", app_id)
    else:
        cwd = "/etc/yunohost/apps/" + app

    retcode = hook_exec(
        path,
        args=args_list,
        env=env_dict,
        chdir=cwd,
        user=action_declaration.get("user", "root"),
    )[0]

    if retcode not in action_declaration.get("accepted_return_codes", [0]):
        msg = "Error while executing action '%s' of app '%s': return code %s" % (action, app, retcode)
        operation_logger.error(msg)
        raise YunohostError(msg, raw_msg=True)

    os.remove(path)

    operation_logger.success()
    return logger.success("Action successed!")


# Config panel todo list:
# * docstrings
# * merge translations on the json once the workflow is in place
@is_unit_operation()
def app_config_show_panel(operation_logger, app):
    logger.warning(m18n.n('experimental_feature'))

    from yunohost.hook import hook_exec

    # this will take care of checking if the app is installed
    app_info_dict = app_info(app)

    operation_logger.start()
    config_panel = _get_app_config_panel(app)
    config_script = os.path.join(APPS_SETTING_PATH, app, 'scripts', 'config')

    app_id, app_instance_nb = _parse_app_instance_name(app)

    if not config_panel or not os.path.exists(config_script):
        return {
            "app_id": app_id,
            "app": app,
            "app_name": app_info_dict["name"],
            "config_panel": [],
        }

    env = {
        "YNH_APP_ID": app_id,
        "YNH_APP_INSTANCE_NAME": app,
        "YNH_APP_INSTANCE_NUMBER": str(app_instance_nb),
    }

    return_code, parsed_values = hook_exec(config_script,
                                           args=["show"],
                                           env=env,
                                           return_format="plain_dict"
                                           )

    if return_code != 0:
        raise Exception("script/config show return value code: %s (considered as an error)", return_code)

    logger.debug("Generating global variables:")
    for tab in config_panel.get("panel", []):
        tab_id = tab["id"]  # this makes things easier to debug on crash
        for section in tab.get("sections", []):
            section_id = section["id"]
            for option in section.get("options", []):
                option_name = option["name"]
                generated_name = ("YNH_CONFIG_%s_%s_%s" % (tab_id, section_id, option_name)).upper()
                option["name"] = generated_name
                logger.debug(" * '%s'.'%s'.'%s' -> %s", tab.get("name"), section.get("name"), option.get("name"), generated_name)

                if generated_name in parsed_values:
                    # code is not adapted for that so we have to mock expected format :/
                    if option.get("type") == "boolean":
                        if parsed_values[generated_name].lower() in ("true", "1", "y"):
                            option["default"] = parsed_values[generated_name]
                        else:
                            del option["default"]
                    else:
                        option["default"] = parsed_values[generated_name]

                    args_dict = _parse_args_in_yunohost_format(
                        [{option["name"]: parsed_values[generated_name]}],
                        [option]
                    )
                    option["default"] = args_dict[option["name"]][0]
                else:
                    logger.debug("Variable '%s' is not declared by config script, using default", generated_name)
                    # do nothing, we'll use the default if present

    return {
        "app_id": app_id,
        "app": app,
        "app_name": app_info_dict["name"],
        "config_panel": config_panel,
        "logs": operation_logger.success(),
    }


@is_unit_operation()
def app_config_apply(operation_logger, app, args):
    logger.warning(m18n.n('experimental_feature'))

    from yunohost.hook import hook_exec

    installed = _is_installed(app)
    if not installed:
        raise YunohostError('app_not_installed', app=app, all_apps=_get_all_installed_apps_id())

    config_panel = _get_app_config_panel(app)
    config_script = os.path.join(APPS_SETTING_PATH, app, 'scripts', 'config')

    if not config_panel or not os.path.exists(config_script):
        # XXX real exception
        raise Exception("Not config-panel.json nor scripts/config")

    operation_logger.start()
    app_id, app_instance_nb = _parse_app_instance_name(app)
    env = {
        "YNH_APP_ID": app_id,
        "YNH_APP_INSTANCE_NAME": app,
        "YNH_APP_INSTANCE_NUMBER": str(app_instance_nb),
    }
    args = dict(urlparse.parse_qsl(args, keep_blank_values=True)) if args else {}

    for tab in config_panel.get("panel", []):
        tab_id = tab["id"]  # this makes things easier to debug on crash
        for section in tab.get("sections", []):
            section_id = section["id"]
            for option in section.get("options", []):
                option_name = option["name"]
                generated_name = ("YNH_CONFIG_%s_%s_%s" % (tab_id, section_id, option_name)).upper()

                if generated_name in args:
                    logger.debug("include into env %s=%s", generated_name, args[generated_name])
                    env[generated_name] = args[generated_name]
                else:
                    logger.debug("no value for key id %s", generated_name)

    # for debug purpose
    for key in args:
        if key not in env:
            logger.warning("Ignore key '%s' from arguments because it is not in the config", key)

    return_code = hook_exec(config_script,
                            args=["apply"],
                            env=env,
                            )[0]

    if return_code != 0:
        msg = "'script/config apply' return value code: %s (considered as an error)" % return_code
        operation_logger.error(msg)
        raise Exception(msg)

    logger.success("Config updated as expected")
    return {
        "app": app,
        "logs": operation_logger.success(),
    }


def _get_all_installed_apps_id():
    """
    Return something like:
       ' * app1
         * app2
         * ...'
    """

    all_apps_ids = sorted(_installed_apps())

    all_apps_ids_formatted = "\n * ".join(all_apps_ids)
    all_apps_ids_formatted = "\n * " + all_apps_ids_formatted

    return all_apps_ids_formatted


def _get_app_actions(app_id):
    "Get app config panel stored in json or in toml"
    actions_toml_path = os.path.join(APPS_SETTING_PATH, app_id, 'actions.toml')
    actions_json_path = os.path.join(APPS_SETTING_PATH, app_id, 'actions.json')

    # sample data to get an idea of what is going on
    # this toml extract:
    #

    # [restart_service]
    # name = "Restart service"
    # command = "echo pouet $YNH_ACTION_SERVICE"
    # user = "root"  # optional
    # cwd = "/" # optional
    # accepted_return_codes = [0, 1, 2, 3]  # optional
    # description.en = "a dummy stupid exemple or restarting a service"
    #
    #     [restart_service.arguments.service]
    #     type = "string",
    #     ask.en = "service to restart"
    #     example = "nginx"
    #
    # will be parsed into this:
    #
    # OrderedDict([(u'restart_service',
    #               OrderedDict([(u'name', u'Restart service'),
    #                            (u'command', u'echo pouet $YNH_ACTION_SERVICE'),
    #                            (u'user', u'root'),
    #                            (u'cwd', u'/'),
    #                            (u'accepted_return_codes', [0, 1, 2, 3]),
    #                            (u'description',
    #                             OrderedDict([(u'en',
    #                                           u'a dummy stupid exemple or restarting a service')])),
    #                            (u'arguments',
    #                             OrderedDict([(u'service',
    #                                           OrderedDict([(u'type', u'string'),
    #                                                        (u'ask',
    #                                                         OrderedDict([(u'en',
    #                                                                       u'service to restart')])),
    #                                                        (u'example',
    #                                                         u'nginx')]))]))])),
    #
    #
    # and needs to be converted into this:
    #
    # [{u'accepted_return_codes': [0, 1, 2, 3],
    #   u'arguments': [{u'ask': {u'en': u'service to restart'},
    #     u'example': u'nginx',
    #     u'name': u'service',
    #     u'type': u'string'}],
    #   u'command': u'echo pouet $YNH_ACTION_SERVICE',
    #   u'cwd': u'/',
    #   u'description': {u'en': u'a dummy stupid exemple or restarting a service'},
    #   u'id': u'restart_service',
    #   u'name': u'Restart service',
    #   u'user': u'root'}]

    if os.path.exists(actions_toml_path):
        toml_actions = toml.load(open(actions_toml_path, "r"), _dict=OrderedDict)

        # transform toml format into json format
        actions = []

        for key, value in toml_actions.items():
            action = dict(**value)
            action["id"] = key

            arguments = []
            for argument_name, argument in value.get("arguments", {}).items():
                argument = dict(**argument)
                argument["name"] = argument_name

                arguments.append(argument)

            action["arguments"] = arguments
            actions.append(action)

        return actions

    elif os.path.exists(actions_json_path):
        return json.load(open(actions_json_path))

    return None


def _get_app_config_panel(app_id):
    "Get app config panel stored in json or in toml"
    config_panel_toml_path = os.path.join(APPS_SETTING_PATH, app_id, 'config_panel.toml')
    config_panel_json_path = os.path.join(APPS_SETTING_PATH, app_id, 'config_panel.json')

    # sample data to get an idea of what is going on
    # this toml extract:
    #
    # version = "0.1"
    # name = "Unattended-upgrades configuration panel"
    #
    # [main]
    # name = "Unattended-upgrades configuration"
    #
    #     [main.unattended_configuration]
    #     name = "50unattended-upgrades configuration file"
    #
    #         [main.unattended_configuration.upgrade_level]
    #         name = "Choose the sources of packages to automatically upgrade."
    #         default = "Security only"
    #         type = "text"
    #         help = "We can't use a choices field for now. In the meantime please choose between one of this values:<br>Security only, Security and updates."
    #         # choices = ["Security only", "Security and updates"]

    #         [main.unattended_configuration.ynh_update]
    #         name = "Would you like to update YunoHost packages automatically ?"
    #         type = "bool"
    #         default = true
    #
    # will be parsed into this:
    #
    # OrderedDict([(u'version', u'0.1'),
    #              (u'name', u'Unattended-upgrades configuration panel'),
    #              (u'main',
    #               OrderedDict([(u'name', u'Unattended-upgrades configuration'),
    #                            (u'unattended_configuration',
    #                             OrderedDict([(u'name',
    #                                           u'50unattended-upgrades configuration file'),
    #                                          (u'upgrade_level',
    #                                           OrderedDict([(u'name',
    #                                                         u'Choose the sources of packages to automatically upgrade.'),
    #                                                        (u'default',
    #                                                         u'Security only'),
    #                                                        (u'type', u'text'),
    #                                                        (u'help',
    #                                                         u"We can't use a choices field for now. In the meantime please choose between one of this values:<br>Security only, Security and updates.")])),
    #                                          (u'ynh_update',
    #                                           OrderedDict([(u'name',
    #                                                         u'Would you like to update YunoHost packages automatically ?'),
    #                                                        (u'type', u'bool'),
    #                                                        (u'default', True)])),
    #
    # and needs to be converted into this:
    #
    # {u'name': u'Unattended-upgrades configuration panel',
    #  u'panel': [{u'id': u'main',
    #    u'name': u'Unattended-upgrades configuration',
    #    u'sections': [{u'id': u'unattended_configuration',
    #      u'name': u'50unattended-upgrades configuration file',
    #      u'options': [{u'//': u'"choices" : ["Security only", "Security and updates"]',
    #        u'default': u'Security only',
    #        u'help': u"We can't use a choices field for now. In the meantime please choose between one of this values:<br>Security only, Security and updates.",
    #        u'id': u'upgrade_level',
    #        u'name': u'Choose the sources of packages to automatically upgrade.',
    #        u'type': u'text'},
    #       {u'default': True,
    #        u'id': u'ynh_update',
    #        u'name': u'Would you like to update YunoHost packages automatically ?',
    #        u'type': u'bool'},

    if os.path.exists(config_panel_toml_path):
        toml_config_panel = toml.load(open(config_panel_toml_path, "r"), _dict=OrderedDict)

        # transform toml format into json format
        config_panel = {
            "name": toml_config_panel["name"],
            "version": toml_config_panel["version"],
            "panel": [],
        }

        panels = filter(lambda (key, value): key not in ("name", "version") and isinstance(value, OrderedDict),
                        toml_config_panel.items())

        for key, value in panels:
            panel = {
                "id": key,
                "name": value["name"],
                "sections": [],
            }

            sections = filter(lambda (k, v): k not in ("name",) and isinstance(v, OrderedDict),
                              value.items())

            for section_key, section_value in sections:
                section = {
                    "id": section_key,
                    "name": section_value["name"],
                    "options": [],
                }

                options = filter(lambda (k, v): k not in ("name",) and isinstance(v, OrderedDict),
                                 section_value.items())

                for option_key, option_value in options:
                    option = dict(option_value)
                    option["name"] = option_key
                    option["ask"] = {"en": option["ask"]}
                    if "help" in option:
                        option["help"] = {"en": option["help"]}
                    section["options"].append(option)

                panel["sections"].append(section)

            config_panel["panel"].append(panel)

        return config_panel

    elif os.path.exists(config_panel_json_path):
        return json.load(open(config_panel_json_path))

    return None


def _get_app_settings(app_id):
    """
    Get settings of an installed app

    Keyword arguments:
        app_id -- The app id

    """
    if not _is_installed(app_id):
        raise YunohostError('app_not_installed', app=app_id, all_apps=_get_all_installed_apps_id())
    try:
        with open(os.path.join(
                APPS_SETTING_PATH, app_id, 'settings.yml')) as f:
            settings = yaml.load(f)
        if app_id == settings['id']:
            return settings
    except (IOError, TypeError, KeyError):
        logger.error(m18n.n('app_not_correctly_installed',
                                app=app_id))
    return {}


def _set_app_settings(app_id, settings):
    """
    Set settings of an app

    Keyword arguments:
        app_id -- The app id
        settings -- Dict with app settings

    """
    with open(os.path.join(
            APPS_SETTING_PATH, app_id, 'settings.yml'), 'w') as f:
        yaml.safe_dump(settings, f, default_flow_style=False)


def _extract_app_from_file(path, remove=False):
    """
    Unzip or untar application tarball in APP_TMP_FOLDER, or copy it from a directory

    Keyword arguments:
        path -- Path of the tarball or directory
        remove -- Remove the tarball after extraction

    Returns:
        Dict manifest

    """
    logger.debug(m18n.n('extracting'))

    if os.path.exists(APP_TMP_FOLDER):
        shutil.rmtree(APP_TMP_FOLDER)
    os.makedirs(APP_TMP_FOLDER)

    path = os.path.abspath(path)

    if ".zip" in path:
        extract_result = os.system('unzip %s -d %s > /dev/null 2>&1' % (path, APP_TMP_FOLDER))
        if remove:
            os.remove(path)
    elif ".tar" in path:
        extract_result = os.system('tar -xf %s -C %s > /dev/null 2>&1' % (path, APP_TMP_FOLDER))
        if remove:
            os.remove(path)
    elif os.path.isdir(path):
        shutil.rmtree(APP_TMP_FOLDER)
        if path[-1] != '/':
            path = path + '/'
        extract_result = os.system('cp -a "%s" %s' % (path, APP_TMP_FOLDER))
    else:
        extract_result = 1

    if extract_result != 0:
        raise YunohostError('app_extraction_failed')

    try:
        extracted_app_folder = APP_TMP_FOLDER
        if len(os.listdir(extracted_app_folder)) == 1:
            for folder in os.listdir(extracted_app_folder):
                extracted_app_folder = extracted_app_folder + '/' + folder
        manifest = _get_manifest_of_app(extracted_app_folder)
        manifest['lastUpdate'] = int(time.time())
    except IOError:
        raise YunohostError('app_install_files_invalid')
    except ValueError as e:
        raise YunohostError('app_manifest_invalid', error=e)

    logger.debug(m18n.n('done'))

    manifest['remote'] = {'type': 'file', 'path': path}
    return manifest, extracted_app_folder


def _get_manifest_of_app(path):
    "Get app manifest stored in json or in toml"

    # sample data to get an idea of what is going on
    # this toml extract:
    #
    # license = "free"
    # url = "https://example.com"
    # multi_instance = true
    # version = "1.0~ynh1"
    # packaging_format = 1
    # services = ["nginx", "php7.0-fpm", "mysql"]
    # id = "ynhexample"
    # name = "YunoHost example app"
    #
    # [requirements]
    # yunohost = ">= 3.5"
    #
    # [maintainer]
    # url = "http://example.com"
    # name = "John doe"
    # email = "john.doe@example.com"
    #
    # [description]
    # fr = "Exemple de package d'application pour YunoHost."
    # en = "Example package for YunoHost application."
    #
    # [arguments]
    #     [arguments.install.domain]
    #     type = "domain"
    #     example = "example.com"
    #         [arguments.install.domain.ask]
    #         fr = "Choisissez un nom de domaine pour ynhexample"
    #         en = "Choose a domain name for ynhexample"
    #
    # will be parsed into this:
    #
    # OrderedDict([(u'license', u'free'),
    #              (u'url', u'https://example.com'),
    #              (u'multi_instance', True),
    #              (u'version', u'1.0~ynh1'),
    #              (u'packaging_format', 1),
    #              (u'services', [u'nginx', u'php7.0-fpm', u'mysql']),
    #              (u'id', u'ynhexample'),
    #              (u'name', u'YunoHost example app'),
    #              (u'requirements', OrderedDict([(u'yunohost', u'>= 3.5')])),
    #              (u'maintainer',
    #               OrderedDict([(u'url', u'http://example.com'),
    #                            (u'name', u'John doe'),
    #                            (u'email', u'john.doe@example.com')])),
    #              (u'description',
    #               OrderedDict([(u'fr',
    #                             u"Exemple de package d'application pour YunoHost."),
    #                            (u'en',
    #                             u'Example package for YunoHost application.')])),
    #              (u'arguments',
    #               OrderedDict([(u'install',
    #                             OrderedDict([(u'domain',
    #                                           OrderedDict([(u'type', u'domain'),
    #                                                        (u'example',
    #                                                         u'example.com'),
    #                                                        (u'ask',
    #                                                         OrderedDict([(u'fr',
    #                                                                       u'Choisissez un nom de domaine pour ynhexample'),
    #                                                                      (u'en',
    #                                                                       u'Choose a domain name for ynhexample')]))])),
    #
    # and needs to be converted into this:
    #
    # {
    #     "name": "YunoHost example app",
    #     "id": "ynhexample",
    #     "packaging_format": 1,
    #     "description": {
    #     ¦   "en": "Example package for YunoHost application.",
    #     ¦   "fr": "Exemple de package d’application pour YunoHost."
    #     },
    #     "version": "1.0~ynh1",
    #     "url": "https://example.com",
    #     "license": "free",
    #     "maintainer": {
    #     ¦   "name": "John doe",
    #     ¦   "email": "john.doe@example.com",
    #     ¦   "url": "http://example.com"
    #     },
    #     "requirements": {
    #     ¦   "yunohost": ">= 3.5"
    #     },
    #     "multi_instance": true,
    #     "services": [
    #     ¦   "nginx",
    #     ¦   "php7.0-fpm",
    #     ¦   "mysql"
    #     ],
    #     "arguments": {
    #     ¦   "install" : [
    #     ¦   ¦   {
    #     ¦   ¦   ¦   "name": "domain",
    #     ¦   ¦   ¦   "type": "domain",
    #     ¦   ¦   ¦   "ask": {
    #     ¦   ¦   ¦   ¦   "en": "Choose a domain name for ynhexample",
    #     ¦   ¦   ¦   ¦   "fr": "Choisissez un nom de domaine pour ynhexample"
    #     ¦   ¦   ¦   },
    #     ¦   ¦   ¦   "example": "example.com"
    #     ¦   ¦   },

    if os.path.exists(os.path.join(path, "manifest.toml")):
        manifest_toml = read_toml(os.path.join(path, "manifest.toml"))

        manifest = manifest_toml.copy()

        if "arguments" not in manifest:
            return manifest

        if "install" not in manifest["arguments"]:
            return manifest

        install_arguments = []
        for name, values in manifest_toml.get("arguments", {}).get("install", {}).items():
            args = values.copy()
            args["name"] = name

            install_arguments.append(args)

        manifest["arguments"]["install"] = install_arguments

        return manifest
    elif os.path.exists(os.path.join(path, "manifest.json")):
        return read_json(os.path.join(path, "manifest.json"))
    else:
        raise YunohostError("There doesn't seem to be any manifest file in %s ... It looks like an app was not correctly installed/removed." % path, raw_msg=True)


def _get_git_last_commit_hash(repository, reference='HEAD'):
    """
    Attempt to retrieve the last commit hash of a git repository

    Keyword arguments:
        repository -- The URL or path of the repository

    """
    try:
        commit = subprocess.check_output(
            "git ls-remote --exit-code {0} {1} | awk '{{print $1}}'".format(
                repository, reference),
            shell=True)
    except subprocess.CalledProcessError:
        logger.exception("unable to get last commit from %s", repository)
        raise ValueError("Unable to get last commit with git")
    else:
        return commit.strip()


def _fetch_app_from_git(app):
    """
    Unzip or untar application tarball in APP_TMP_FOLDER

    Keyword arguments:
        app -- App_id or git repo URL

    Returns:
        Dict manifest

    """
    extracted_app_folder = APP_TMP_FOLDER

    app_tmp_archive = '{0}.zip'.format(extracted_app_folder)
    if os.path.exists(extracted_app_folder):
        shutil.rmtree(extracted_app_folder)
    if os.path.exists(app_tmp_archive):
        os.remove(app_tmp_archive)

    logger.debug(m18n.n('downloading'))

    if ('@' in app) or ('http://' in app) or ('https://' in app):
        url = app
        branch = 'master'
        github_repo = re_github_repo.match(app)
        if github_repo:
            if github_repo.group('tree'):
                branch = github_repo.group('tree')
            url = "https://github.com/{owner}/{repo}".format(
                owner=github_repo.group('owner'),
                repo=github_repo.group('repo'),
            )
            tarball_url = "{url}/archive/{tree}.zip".format(
                url=url, tree=branch
            )
            try:
                subprocess.check_call([
                    'wget', '-qO', app_tmp_archive, tarball_url])
            except subprocess.CalledProcessError:
                logger.exception('unable to download %s', tarball_url)
                raise YunohostError('app_sources_fetch_failed')
            else:
                manifest, extracted_app_folder = _extract_app_from_file(
                    app_tmp_archive, remove=True)
        else:
            tree_index = url.rfind('/tree/')
            if tree_index > 0:
                url = url[:tree_index]
                branch = app[tree_index + 6:]
            try:
                # We use currently git 2.1 so we can't use --shallow-submodules
                # option. When git will be in 2.9 (with the new debian version)
                # we will be able to use it. Without this option all the history
                # of the submodules repo is downloaded.
                subprocess.check_call([
                    'git', 'clone', '-b', branch, '--single-branch', '--recursive', '--depth=1', url,
                    extracted_app_folder])
                subprocess.check_call([
                    'git', 'reset', '--hard', branch
                ], cwd=extracted_app_folder)
                manifest = _get_manifest_of_app(extracted_app_folder)
            except subprocess.CalledProcessError:
                raise YunohostError('app_sources_fetch_failed')
            except ValueError as e:
                raise YunohostError('app_manifest_invalid', error=e)
            else:
                logger.debug(m18n.n('done'))

        # Store remote repository info into the returned manifest
        manifest['remote'] = {'type': 'git', 'url': url, 'branch': branch}
        try:
            revision = _get_git_last_commit_hash(url, branch)
        except Exception as e:
            logger.debug("cannot get last commit hash because: %s ", e)
        else:
            manifest['remote']['revision'] = revision
    else:
        app_dict = _load_apps_catalog()["apps"]

        app_id, _ = _parse_app_instance_name(app)

        if app_id not in app_dict:
            raise YunohostError('app_unknown')
        elif 'git' not in app_dict[app_id]:
            raise YunohostError('app_unsupported_remote_type')

        app_info = app_dict[app_id]
        app_info['manifest']['lastUpdate'] = app_info['lastUpdate']
        manifest = app_info['manifest']
        url = app_info['git']['url']

        if 'github.com' in url:
            tarball_url = "{url}/archive/{tree}.zip".format(
                url=url, tree=app_info['git']['revision']
            )
            try:
                subprocess.check_call([
                    'wget', '-qO', app_tmp_archive, tarball_url])
            except subprocess.CalledProcessError:
                logger.exception('unable to download %s', tarball_url)
                raise YunohostError('app_sources_fetch_failed')
            else:
                manifest, extracted_app_folder = _extract_app_from_file(
                    app_tmp_archive, remove=True)
        else:
            try:
                subprocess.check_call([
                    'git', 'clone', app_info['git']['url'],
                    '-b', app_info['git']['branch'], extracted_app_folder])
                subprocess.check_call([
                    'git', 'reset', '--hard',
                    str(app_info['git']['revision'])
                ], cwd=extracted_app_folder)
                manifest = _get_manifest_of_app(extracted_app_folder)
            except subprocess.CalledProcessError:
                raise YunohostError('app_sources_fetch_failed')
            except ValueError as e:
                raise YunohostError('app_manifest_invalid', error=e)
            else:
                logger.debug(m18n.n('done'))

        # Store remote repository info into the returned manifest
        manifest['remote'] = {
            'type': 'git',
            'url': url,
            'branch': app_info['git']['branch'],
            'revision': app_info['git']['revision'],
        }

    return manifest, extracted_app_folder


def _installed_instance_number(app, last=False):
    """
    Check if application is installed and return instance number

    Keyword arguments:
        app -- id of App to check
        last -- Return only last instance number

    Returns:
        Number of last installed instance | List or instances

    """
    if last:
        number = 0
        try:
            installed_apps = os.listdir(APPS_SETTING_PATH)
        except OSError:
            os.makedirs(APPS_SETTING_PATH)
            return 0

        for installed_app in installed_apps:
            if number == 0 and app == installed_app:
                number = 1
            elif '__' in installed_app:
                if app == installed_app[:installed_app.index('__')]:
                    if int(installed_app[installed_app.index('__') + 2:]) > number:
                        number = int(installed_app[installed_app.index('__') + 2:])

        return number

    else:
        instance_number_list = []
        instances_dict = app_map(app=app, raw=True)
        for key, domain in instances_dict.items():
            for key, path in domain.items():
                instance_number_list.append(path['instance'])

        return sorted(instance_number_list)


def _is_installed(app):
    """
    Check if application is installed

    Keyword arguments:
        app -- id of App to check

    Returns:
        Boolean

    """
    return os.path.isdir(APPS_SETTING_PATH + app)


def _installed_apps():
    return os.listdir(APPS_SETTING_PATH)


def _value_for_locale(values):
    """
    Return proper value for current locale

    Keyword arguments:
        values -- A dict of values associated to their locale

    Returns:
        An utf-8 encoded string

    """
    if not isinstance(values, dict):
        return values

    for lang in [m18n.locale, m18n.default_locale]:
        try:
            return _encode_string(values[lang])
        except KeyError:
            continue

    # Fallback to first value
    return _encode_string(values.values()[0])


def _encode_string(value):
    """
    Return the string encoded in utf-8 if needed
    """
    if isinstance(value, unicode):
        return value.encode('utf8')
    return value


def _check_manifest_requirements(manifest, app_instance_name):
    """Check if required packages are met from the manifest"""
    requirements = manifest.get('requirements', dict())

    if not requirements:
        return

    logger.debug(m18n.n('app_requirements_checking', app=app_instance_name))

    # Iterate over requirements
    for pkgname, spec in requirements.items():
        if not packages.meets_version_specifier(pkgname, spec):
            version = packages.ynh_packages_version()[pkgname]["version"]
            raise YunohostError('app_requirements_unmeet',
                                pkgname=pkgname, version=version,
                                spec=spec, app=app_instance_name)


def _parse_args_from_manifest(manifest, action, args={}):
    """Parse arguments needed for an action from the manifest

    Retrieve specified arguments for the action from the manifest, and parse
    given args according to that. If some required arguments are not provided,
    its values will be asked if interaction is possible.
    Parsed arguments will be returned as an OrderedDict

    Keyword arguments:
        manifest -- The app manifest to use
        action -- The action to retrieve arguments for
        args -- A dictionnary of arguments to parse

    """
    if action not in manifest['arguments']:
        logger.debug("no arguments found for '%s' in manifest", action)
        return OrderedDict()

    action_args = manifest['arguments'][action]
    return _parse_args_in_yunohost_format(args, action_args)


def _parse_args_for_action(action, args={}):
    """Parse arguments needed for an action from the actions list

    Retrieve specified arguments for the action from the manifest, and parse
    given args according to that. If some required arguments are not provided,
    its values will be asked if interaction is possible.
    Parsed arguments will be returned as an OrderedDict

    Keyword arguments:
        action -- The action
        args -- A dictionnary of arguments to parse

    """
    args_dict = OrderedDict()

    if 'arguments' not in action:
        logger.debug("no arguments found for '%s' in manifest", action)
        return args_dict

    action_args = action['arguments']

    return _parse_args_in_yunohost_format(args, action_args)


def _parse_args_in_yunohost_format(user_answers, argument_questions):
    """Parse arguments store in either manifest.json or actions.json or from a
    config panel against the user answers when they are present.

    Keyword arguments:
        user_answers -- a dictionnary of arguments from the user (generally
                        empty in CLI, filed from the admin interface)
        argument_questions -- the arguments description store in yunohost
                              format from actions.json/toml, manifest.json/toml
                              or config_panel.json/toml
    """
    from yunohost.domain import domain_list, _get_maindomain
    from yunohost.user import user_list

    parsed_answers_dict = OrderedDict()

    for question in argument_questions:
        question_name = question['name']
        question_type = question.get('type', 'string')
        question_default = question.get('default', None)
        question_choices = question.get('choices', [])
        question_value = None

        # Transpose default value for boolean type and set it to
        # false if not defined.
        if question_type == 'boolean':
            question_default = 1 if question_default else 0

        # do not print for webadmin
        if question_type == 'display_text' and msettings.get('interface') != 'api':
            print(_value_for_locale(question['ask']))
            continue

        # Attempt to retrieve argument value
        if question_name in user_answers:
            question_value = user_answers[question_name]
        else:
            if 'ask' in question:
                # Retrieve proper ask string
                text_for_user_input_in_cli = _value_for_locale(question['ask'])

                # Append extra strings
                if question_type == 'boolean':
                    text_for_user_input_in_cli += ' [yes | no]'
                elif question_choices:
                    text_for_user_input_in_cli += ' [{0}]'.format(' | '.join(question_choices))

                if question_default is not None:
                    if question_type == 'boolean':
                        text_for_user_input_in_cli += ' (default: {0})'.format("yes" if question_default == 1 else "no")
                    else:
                        text_for_user_input_in_cli += ' (default: {0})'.format(question_default)

                # Check for a password argument
                is_password = True if question_type == 'password' else False

                if question_type == 'domain':
                    question_default = _get_maindomain()
                    text_for_user_input_in_cli += ' (default: {0})'.format(question_default)
                    msignals.display(m18n.n('domains_available'))
                    for domain in domain_list()['domains']:
                        msignals.display("- {}".format(domain))

                elif question_type == 'user':
                    msignals.display(m18n.n('users_available'))
                    for user in user_list()['users'].keys():
                        msignals.display("- {}".format(user))

                elif question_type == 'password':
                    msignals.display(m18n.n('good_practices_about_user_password'))

                try:
                    input_string = msignals.prompt(text_for_user_input_in_cli, is_password)
                except NotImplementedError:
                    input_string = None
                if (input_string == '' or input_string is None) \
                        and question_default is not None:
                    question_value = question_default
                else:
                    question_value = input_string
            elif question_default is not None:
                question_value = question_default

        # If the value is empty (none or '')
        # then check if question is optional or not
        if question_value is None or question_value == '':
            if question.get("optional", False):
                # Argument is optional, keep an empty value
                # and that's all for this question!
                parsed_answers_dict[question_name] = ('', question_type)
                continue
            else:
                # The argument is required !
                raise YunohostError('app_argument_required', name=question_name)

        # Validate argument choice
        if question_choices and question_value not in question_choices:
            raise YunohostError('app_argument_choice_invalid', name=question_name, choices=', '.join(question_choices))

        # Validate argument type
        if question_type == 'domain':
            if question_value not in domain_list()['domains']:
                raise YunohostError('app_argument_invalid', name=question_name, error=m18n.n('domain_unknown'))
        elif question_type == 'user':
            if question_value not in user_list()["users"].keys():
                raise YunohostError('app_argument_invalid', name=question_name, error=m18n.n('user_unknown', user=question_value))
        elif question_type == 'app':
            if not _is_installed(question_value):
                raise YunohostError('app_argument_invalid', name=question_name, error=m18n.n('app_unknown'))
        elif question_type == 'boolean':
            if isinstance(question_value, bool):
                question_value = 1 if question_value else 0
            else:
                if str(question_value).lower() in ["1", "yes", "y"]:
                    question_value = 1
                elif str(question_value).lower() in ["0", "no", "n"]:
                    question_value = 0
                else:
                    raise YunohostError('app_argument_choice_invalid', name=question_name, choices='yes, no, y, n, 1, 0')
        elif question_type == 'password':
            forbidden_chars = "{}"
            if any(char in question_value for char in forbidden_chars):
                raise YunohostError('pattern_password_app', forbidden_chars=forbidden_chars)
            from yunohost.utils.password import assert_password_is_strong_enough
            assert_password_is_strong_enough('user', question_value)
        parsed_answers_dict[question_name] = (question_value, question_type)

    return parsed_answers_dict


def _validate_and_normalize_webpath(manifest, args_dict, app_folder):

    from yunohost.domain import _get_conflicting_apps, _normalize_domain_path

    # If there's only one "domain" and "path", validate that domain/path
    # is an available url and normalize the path.

    domain_args = [(name, value[0]) for name, value in args_dict.items() if value[1] == "domain"]
    path_args = [(name, value[0]) for name, value in args_dict.items() if value[1] == "path"]

    if len(domain_args) == 1 and len(path_args) == 1:

        domain = domain_args[0][1]
        path = path_args[0][1]
        domain, path = _normalize_domain_path(domain, path)

        # Check the url is available
        conflicts = _get_conflicting_apps(domain, path)
        if conflicts:
            apps = []
            for path, app_id, app_label in conflicts:
                apps.append(" * {domain:s}{path:s} → {app_label:s} ({app_id:s})".format(
                    domain=domain,
                    path=path,
                    app_id=app_id,
                    app_label=app_label,
                ))

            raise YunohostError('app_location_unavailable', apps="\n".join(apps))

        # (We save this normalized path so that the install script have a
        # standard path format to deal with no matter what the user inputted)
        args_dict[path_args[0][0]] = (path, "path")

    # This is likely to be a full-domain app...
    elif len(domain_args) == 1 and len(path_args) == 0:

        # Confirm that this is a full-domain app This should cover most cases
        # ...  though anyway the proper solution is to implement some mechanism
        # in the manifest for app to declare that they require a full domain
        # (among other thing) so that we can dynamically check/display this
        # requirement on the webadmin form and not miserably fail at submit time

        # Full-domain apps typically declare something like path_url="/" or path=/
        # and use ynh_webpath_register or yunohost_app_checkurl inside the install script
        install_script_content = open(os.path.join(app_folder, 'scripts/install')).read()

        if re.search(r"\npath(_url)?=[\"']?/[\"']?\n", install_script_content) \
           and re.search(r"(ynh_webpath_register|yunohost app checkurl)", install_script_content):

            domain = domain_args[0][1]
            if _get_conflicting_apps(domain, "/"):
                raise YunohostError('app_full_domain_unavailable', domain=domain)


def _make_environment_dict(args_dict, prefix="APP_ARG_"):
    """
    Convert a dictionnary containing manifest arguments
    to a dictionnary of env. var. to be passed to scripts

    Keyword arguments:
        arg -- A key/value dictionnary of manifest arguments

    """
    env_dict = {}
    for arg_name, arg_value_and_type in args_dict.items():
        env_dict["YNH_%s%s" % (prefix, arg_name.upper())] = arg_value_and_type[0]
    return env_dict


def _parse_app_instance_name(app_instance_name):
    """
    Parse a Yunohost app instance name and extracts the original appid
    and the application instance number

    >>> _parse_app_instance_name('yolo') == ('yolo', 1)
    True
    >>> _parse_app_instance_name('yolo1') == ('yolo1', 1)
    True
    >>> _parse_app_instance_name('yolo__0') == ('yolo__0', 1)
    True
    >>> _parse_app_instance_name('yolo__1') == ('yolo', 1)
    True
    >>> _parse_app_instance_name('yolo__23') == ('yolo', 23)
    True
    >>> _parse_app_instance_name('yolo__42__72') == ('yolo__42', 72)
    True
    >>> _parse_app_instance_name('yolo__23qdqsd') == ('yolo__23qdqsd', 1)
    True
    >>> _parse_app_instance_name('yolo__23qdqsd56') == ('yolo__23qdqsd56', 1)
    True
    """
    match = re_app_instance_name.match(app_instance_name)
    assert match, "Could not parse app instance name : %s" % app_instance_name
    appid = match.groupdict().get('appid')
    app_instance_nb = int(match.groupdict().get('appinstancenb')) if match.groupdict().get('appinstancenb') is not None else 1
    return (appid, app_instance_nb)


#
# ############################### #
#  Applications list management   #
# ############################### #
#


def _initialize_apps_catalog_system():
    """
    This function is meant to intialize the apps_catalog system with YunoHost's default app catalog.

    It also creates the cron job that will update the list every day
    """

    default_apps_catalog_list = [{"id": "default", "url": APPS_CATALOG_DEFAULT_URL}]

    cron_job = []
    cron_job.append("#!/bin/bash")
    # We add a random delay between 0 and 60 min to avoid every instance fetching
    # the apps catalog at the same time every night
    cron_job.append("(sleep $((RANDOM%3600));")
    cron_job.append("yunohost tools update --apps > /dev/null) &")
    try:
        logger.debug("Initializing apps catalog system with YunoHost's default app list")
        write_to_yaml(APPS_CATALOG_CONF, default_apps_catalog_list)

        logger.debug("Installing apps catalog fetch daily cron job")
        write_to_file(APPS_CATALOG_CRON_PATH, '\n'.join(cron_job))
        chown(APPS_CATALOG_CRON_PATH, uid="root", gid="root")
        chmod(APPS_CATALOG_CRON_PATH, 0o755)
    except Exception as e:
        raise YunohostError("Could not initialize the apps catalog system... : %s" % str(e))

    logger.success(m18n.n("apps_catalog_init_success"))


def _read_apps_catalog_list():
    """
    Read the json corresponding to the list of apps catalogs
    """

    # Legacy code - can be removed after moving to buster (if the migration got merged before buster)
    if os.path.exists('/etc/yunohost/appslists.json'):
        from yunohost.tools import _get_migration_by_name
        migration = _get_migration_by_name("futureproof_apps_catalog_system")
        migration.run()

    try:
        list_ = read_yaml(APPS_CATALOG_CONF)
        # Support the case where file exists but is empty
        # by returning [] if list_ is None
        return list_ if list_ else []
    except Exception as e:
        raise YunohostError("Could not read the apps_catalog list ... : %s" % str(e))


def _actual_apps_catalog_api_url(base_url):

    return "{base_url}/v{version}/apps.json".format(base_url=base_url, version=APPS_CATALOG_API_VERSION)


def _update_apps_catalog():
    """
    Fetches the json for each apps_catalog and update the cache

    apps_catalog_list is for example :
     [   {"id": "default", "url": "https://app.yunohost.org/default/"}  ]

    Then for each apps_catalog, the actual json URL to be fetched is like :
       https://app.yunohost.org/default/vX/apps.json

    And store it in :
        /var/cache/yunohost/repo/default.json
    """

    apps_catalog_list = _read_apps_catalog_list()

    logger.info(m18n.n("apps_catalog_updating"))

    # Create cache folder if needed
    if not os.path.exists(APPS_CATALOG_CACHE):
        logger.debug("Initialize folder for apps catalog cache")
        mkdir(APPS_CATALOG_CACHE, mode=0o750, parents=True, uid='root')

    for apps_catalog in apps_catalog_list:
        apps_catalog_id = apps_catalog["id"]
        actual_api_url = _actual_apps_catalog_api_url(apps_catalog["url"])

        # Fetch the json
        try:
            apps_catalog_content = download_json(actual_api_url)
        except Exception as e:
            raise YunohostError("apps_catalog_failed_to_download", apps_catalog=apps_catalog_id, error=str(e))

        # Remember the apps_catalog api version for later
        apps_catalog_content["from_api_version"] = APPS_CATALOG_API_VERSION

        # Save the apps_catalog data in the cache
        cache_file = "{cache_folder}/{list}.json".format(cache_folder=APPS_CATALOG_CACHE, list=apps_catalog_id)
        try:
            write_to_json(cache_file, apps_catalog_content)
        except Exception as e:
            raise YunohostError("Unable to write cache data for %s apps_catalog : %s" % (apps_catalog_id, str(e)))

    logger.success(m18n.n("apps_catalog_update_success"))


def _load_apps_catalog():
    """
    Read all the apps catalog cache files and build a single dict (merged_catalog)
    corresponding to all known apps and categories
    """

    merged_catalog = {
        "apps": {},
        "categories": []
    }

    for apps_catalog_id in [L["id"] for L in _read_apps_catalog_list()]:

        # Let's load the json from cache for this catalog
        cache_file = "{cache_folder}/{list}.json".format(cache_folder=APPS_CATALOG_CACHE, list=apps_catalog_id)

        try:
            apps_catalog_content = read_json(cache_file) if os.path.exists(cache_file) else None
        except Exception as e:
            raise ("Unable to read cache for apps_catalog %s : %s" % (apps_catalog_id, str(e)))

        # Check that the version of the data matches version ....
        # ... otherwise it means we updated yunohost in the meantime
        # and need to update the cache for everything to be consistent
        if not apps_catalog_content or apps_catalog_content.get("from_api_version") != APPS_CATALOG_API_VERSION:
            logger.info(m18n.n("apps_catalog_obsolete_cache"))
            _update_apps_catalog()
            apps_catalog_content = read_json(cache_file)

        del apps_catalog_content["from_api_version"]

        # Add apps from this catalog to the output
        for app, info in apps_catalog_content["apps"].items():

            # (N.B. : there's a small edge case where multiple apps catalog could be listing the same apps ...
            #         in which case we keep only the first one found)
            if app in merged_catalog["apps"]:
                logger.warning("Duplicate app %s found between apps catalog %s and %s"
                               % (app, apps_catalog_id, merged_catalog["apps"][app]['repository']))
                continue

            info['repository'] = apps_catalog_id
            merged_catalog["apps"][app] = info

        # Annnnd categories
        merged_catalog["categories"] += apps_catalog_content["categories"]

    return merged_catalog

#
# ############################### #
#        Small utilities          #
# ############################### #
#


def is_true(arg):
    """
    Convert a string into a boolean

    Keyword arguments:
        arg -- The string to convert

    Returns:
        Boolean

    """
    if isinstance(arg, bool):
        return arg
    elif isinstance(arg, basestring):
        return arg.lower() in ['yes', 'true', 'on']
    else:
        logger.debug('arg should be a boolean or a string, got %r', arg)
        return True if arg else False


def unstable_apps():

    output = []

    for infos in app_list(full=True)["apps"]:

        if not infos.get("from_catalog") or infos.get("from_catalog").get("state") in ["inprogress", "notworking"]:
            output.append(infos["id"])

    return output


def _assert_system_is_sane_for_app(manifest, when):

    logger.debug("Checking that required services are up and running...")

    services = manifest.get("services", [])

    # Some apps use php-fpm or php5-fpm which is now php7.0-fpm
    def replace_alias(service):
        if service in ["php-fpm", "php5-fpm"]:
            return "php7.0-fpm"
        else:
            return service
    services = [replace_alias(s) for s in services]

    # We only check those, mostly to ignore "custom" services
    # (added by apps) and because those are the most popular
    # services
    service_filter = ["nginx", "php7.0-fpm", "mysql", "postfix"]
    services = [str(s) for s in services if s in service_filter]

    if "nginx" not in services:
        services = ["nginx"] + services
    if "fail2ban" not in services:
        services.append("fail2ban")

    # List services currently down and raise an exception if any are found
    faulty_services = [s for s in services if service_status(s)["status"] != "running"]
    if faulty_services:
        if when == "pre":
            raise YunohostError('app_action_cannot_be_ran_because_required_services_down',
                                services=', '.join(faulty_services))
        elif when == "post":
            raise YunohostError('app_action_broke_system',
                                services=', '.join(faulty_services))

    if packages.dpkg_is_broken():
        if when == "pre":
            raise YunohostError("dpkg_is_broken")
        elif when == "post":
            raise YunohostError("this_action_broke_dpkg")


def _patch_php5(app_folder):

    files_to_patch = []
    files_to_patch.extend(glob.glob("%s/conf/*" % app_folder))
    files_to_patch.extend(glob.glob("%s/scripts/*" % app_folder))
    files_to_patch.extend(glob.glob("%s/scripts/.*" % app_folder))
    files_to_patch.append("%s/manifest.json" % app_folder)
    files_to_patch.append("%s/manifest.toml" % app_folder)

    for filename in files_to_patch:

        # Ignore non-regular files
        if not os.path.isfile(filename):
            continue

        c = "sed -i -e 's@/etc/php5@/etc/php/7.0@g' " \
            "-e 's@/var/run/php5-fpm@/var/run/php/php7.0-fpm@g' " \
            "-e 's@php5@php7.0@g' " \
            "%s" % filename
        os.system(c)

def _patch_legacy_helpers(app_folder):

    files_to_patch = []
    files_to_patch.extend(glob.glob("%s/scripts/*" % app_folder))
    files_to_patch.extend(glob.glob("%s/scripts/.*" % app_folder))

    stuff_to_replace = {
        # Replace
        #    sudo yunohost app initdb $db_user -p $db_pwd
        # by
        #    ynh_mysql_setup_db --db_user=$db_user --db_name=$db_user --db_pwd=$db_pwd
        "yunohost app initdb": {
            "pattern": r"(sudo )?yunohost app initdb \"?(\$\{?\w+\}?)\"?\s+-p\s\"?(\$\{?\w+\}?)\"?",
            "replace": r"ynh_mysql_setup_db --db_user=\2 --db_name=\2 --db_pwd=\3",
            "important": True
        },
        # Replace
        #    sudo yunohost app checkport whaterver
        # by
        #    ynh_port_available whatever
        "yunohost app checkport": {
            "pattern": r"(sudo )?yunohost app checkport",
            "replace": r"ynh_port_available",
            "important": True
        },
        # We can't migrate easily port-available
        # .. but at the time of writing this code, only two non-working apps are using it.
        "yunohost tools port-available": {"important":True},
        # Replace
        #    yunohost app checkurl "${domain}${path_url}" -a "${app}"
        # by
        #    ynh_webpath_register --app=${app} --domain=${domain} --path_url=${path_url}
        "yunohost app checkurl": {
            "pattern": r"(sudo )?yunohost app checkurl \"?(\$\{?\w+\}?)\/?(\$\{?\w+\}?)\"?\s+-a\s\"?(\$\{?\w+\}?)\"?",
            "replace": r"ynh_webpath_register --app=\4 --domain=\2 --path_url=\3",
            "important": True
        },
        # Remove
        #    Automatic diagnosis data from YunoHost
        #    __PRE_TAG1__$(yunohost tools diagnosis | ...)__PRE_TAG2__"
        #
        "yunohost tools diagnosis": {
            "pattern": r"(Automatic diagnosis data from YunoHost( *\n)*)? *(__\w+__)? *\$\(yunohost tools diagnosis.*\)(__\w+__)?",
            "replace": r"",
            "important": False
        }
    }

    for helper, infos in stuff_to_replace.items():
        infos["pattern"] = re.compile(infos["pattern"]) if infos.get("pattern") else None
        infos["replace"] = infos.get("replace")

    for filename in files_to_patch:

        # Ignore non-regular files
        if not os.path.isfile(filename):
            continue

        content = read_file(filename)
        replaced_stuff = False
        show_warning = False

        for helper, infos in stuff_to_replace.items():
            # If helper is used, attempt to patch the file
            if helper in content and infos["pattern"]:
                content = infos["pattern"].sub(infos["replace"], content)
                replaced_stuff = True
                if infos["important"]:
                    show_warning = True

            # If the helpert is *still* in the content, it means that we
            # couldn't patch the deprecated helper in the previous lines.  In
            # that case, abort the install or whichever step is performed
            if helper in content and infos["important"]:
                raise YunohostError("This app is likely pretty old and uses deprecated / outdated helpers that can't be migrated easily. It can't be installed anymore.")

        if replaced_stuff:

            # Check the app do load the helper
            # If it doesn't, add the instruction ourselve (making sure it's after the #!/bin/bash if it's there...
            if filename.split("/")[-1] in ["install", "remove", "upgrade", "backup", "restore"]:
                source_helpers = "source /usr/share/yunohost/helpers"
                if source_helpers not in content:
                    content.replace("#!/bin/bash", "#!/bin/bash\n"+source_helpers)
                if source_helpers not in content:
                    content = source_helpers + "\n" + content

            # Actually write the new content in the file
            write_to_file(filename, content)

        if show_warning:
            # And complain about those damn deprecated helpers
            logger.error("/!\ Packagers ! This app uses a very old deprecated helpers ... Yunohost automatically patched the helpers to use the new recommended practice, but please do consider fixing the upstream code right now ...")<|MERGE_RESOLUTION|>--- conflicted
+++ resolved
@@ -247,27 +247,6 @@
 
         this_app_perms = {p: i for p, i in permissions.items() if p.startswith(app_id + ".") and (i["url"] or i['additional_urls'] != [None])}
 
-<<<<<<< HEAD
-=======
-        def _sanitized_absolute_url(perm_url):
-            # Nominal case : url is relative to the app's path
-            if perm_url.startswith("/"):
-                perm_domain = domain
-                perm_path = path + perm_url.rstrip("/")
-            # Otherwise, the urls starts with a domain name, like domain.tld/foo/bar
-            # We want perm_domain = domain.tld and perm_path = "/foo/bar"
-            else:
-                perm_domain, perm_path = perm_url.split("/", 1)
-                perm_path = "/" + perm_path.rstrip("/")
-
-            # N.B. : having '/' instead of empty string is needed in app_map
-            # but should *not* be done in app_ssowatconf (yeah :[)
-            perm_path = perm_path if perm_path.strip() != "" else "/"
-
-            return perm_domain, perm_path
-
-        this_app_perms = {p: i for p, i in permissions.items() if p.startswith(app_id + ".") and i["url"]}
->>>>>>> 2a631fa2
         for perm_name, perm_info in this_app_perms.items():
             # If we're building the map for a specific user, check the user
             # actually is allowed for this specific perm
@@ -1385,9 +1364,9 @@
 
         uris = []
         if perm_info['url'] is not None:
-            uris += [perm_info['url']]
+            uris += [perm_info['url'].rstrip('/')]
         if perm_info['additional_urls'] != [None]:
-            uris += perm_info['additional_urls']
+            uris += [uri.rstrip('/') for uri in perm_info['additional_urls']]
 
         permissions[perm_name] = {
             "users": perm_info['corresponding_users'],

--- conflicted
+++ resolved
@@ -38,12 +38,8 @@
 import readline
 from collections import OrderedDict
 
-<<<<<<< HEAD
-from moulinette import msignals, m18n, msettings
 from moulinette.interfaces.cli import colorize
-=======
 from moulinette import Moulinette, m18n
->>>>>>> ea76895f
 from moulinette.core import MoulinetteError
 from moulinette.utils.log import getActionLogger
 from moulinette.utils.network import download_json
@@ -1871,13 +1867,13 @@
         logger.debug("Asking unanswered question and prevalidating...")
         args_dict = {}
         for panel in config_panel.get("panel", []):
-            if msettings.get('interface') == 'cli' and len(filter_key.split('.')) < 3:
-                msignals.display(colorize("\n" + "=" * 40, 'purple'))
-                msignals.display(colorize(f">>>> {panel['name']}", 'purple'))
-                msignals.display(colorize("=" * 40, 'purple'))
+            if Moulinette.get('interface') == 'cli' and len(filter_key.split('.')) < 3:
+                Moulinette.display(colorize("\n" + "=" * 40, 'purple'))
+                Moulinette.display(colorize(f">>>> {panel['name']}", 'purple'))
+                Moulinette.display(colorize("=" * 40, 'purple'))
             for section in panel.get("sections", []):
-                if msettings.get('interface') == 'cli' and len(filter_key.split('.')) < 3:
-                    msignals.display(colorize(f"\n# {section['name']}", 'purple'))
+                if Moulinette.get('interface') == 'cli' and len(filter_key.split('.')) < 3:
+                    Moulinette.display(colorize(f"\n# {section['name']}", 'purple'))
 
                 # Check and ask unanswered questions
                 args_dict.update(_parse_args_in_yunohost_format(
@@ -2859,25 +2855,14 @@
     def parse(self, question, user_answers):
         question = self.parse_question(question, user_answers)
 
-<<<<<<< HEAD
         while True:
             # Display question if no value filled or if it's a readonly message
-            if msettings.get('interface') == 'cli':
+            if Moulinette.get('interface') == 'cli':
                 text_for_user_input_in_cli = self._format_text_for_user_input_in_cli(
                     question
-=======
-        if question.value is None:
-            text_for_user_input_in_cli = self._format_text_for_user_input_in_cli(
-                question
-            )
-
-            try:
-                question.value = Moulinette.prompt(
-                    text_for_user_input_in_cli, self.hide_user_input_in_prompt
->>>>>>> ea76895f
                 )
                 if getattr(self, "readonly", False):
-                    msignals.display(text_for_user_input_in_cli)
+                    Moulinette.display(text_for_user_input_in_cli)
 
                 elif question.value is None:
                     prefill = None
@@ -2887,7 +2872,7 @@
                         prefill = question.default
                     readline.set_startup_hook(lambda: readline.insert_text(prefill))
                     try:
-                        question.value = msignals.prompt(
+                        question.value = Moulinette.prompt(
                             message=text_for_user_input_in_cli,
                             is_password=self.hide_user_input_in_prompt,
                             confirm=self.hide_user_input_in_prompt
@@ -2908,9 +2893,9 @@
             try:
                 self._prevalidate(question)
             except YunohostValidationError as e:
-                if msettings.get('interface') == 'api':
+                if Moulinette.get('interface') == 'api':
                     raise
-                msignals.display(str(e), 'error')
+                Moulinette.display(str(e), 'error')
                 question.value = None
                 continue
             break
@@ -3194,7 +3179,7 @@
     @classmethod
     def clean_upload_dirs(cls):
         # Delete files uploaded from API
-        if msettings.get('interface') == 'api':
+        if Moulinette.get('interface') == 'api':
             for upload_dir in cls.upload_dirs:
                 if os.path.exists(upload_dir):
                     shutil.rmtree(upload_dir)
@@ -3207,7 +3192,7 @@
             question_parsed.accept = question.get('accept').replace(' ', '').split(',')
         else:
             question_parsed.accept = []
-        if msettings.get('interface') == 'api':
+        if Moulinette.get('interface') == 'api':
             if user_answers.get(question_parsed.name):
                 question_parsed.value = {
                     'content': question_parsed.value,
@@ -3238,7 +3223,7 @@
         if not question.value:
             return question.value
 
-        if msettings.get('interface') == 'api':
+        if Moulinette.get('interface') == 'api':
 
             upload_dir = tempfile.mkdtemp(prefix='tmp_configpanel_')
             FileArgumentParser.upload_dirs += [upload_dir]

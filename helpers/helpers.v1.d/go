#!/bin/bash

ynh_go_try_bash_extension() {
  if [ -x src/configure ]; then
    src/configure && make -C src || {
      ynh_print_info --message="Optional bash extension failed to build, but things will still work normally."
    }
  fi
}

goenv_install_dir="/opt/goenv"
go_version_path="$goenv_install_dir/versions"
# goenv_ROOT is the directory of goenv, it needs to be loaded as a environment variable.
export GOENV_ROOT="$goenv_install_dir"

# Load the version of Go for an app, and set variables.
#
# ynh_use_go has to be used in any app scripts before using Go for the first time.
# This helper will provide alias and variables to use in your scripts.
#
# To use gem or Go, use the alias `ynh_gem` and `ynh_go`
# Those alias will use the correct version installed for the app
# For example: use `ynh_gem install` instead of `gem install`
#
# With `sudo` or `ynh_exec_as`, use instead the fallback variables `$ynh_gem` and `$ynh_go`
# And propagate $PATH to sudo with $ynh_go_load_path
# Exemple: `ynh_exec_as $app $ynh_go_load_path $ynh_gem install`
#
# $PATH contains the path of the requested version of Go.
# However, $PATH is duplicated into $go_path to outlast any manipulation of $PATH
# You can use the variable `$ynh_go_load_path` to quickly load your Go version
#  in $PATH for an usage into a separate script.
# Exemple: `$ynh_go_load_path $install_dir/script_that_use_gem.sh`
#
#
# Finally, to start a Go service with the correct version, 2 solutions
#  Either the app is dependent of Go or gem, but does not called it directly.
#  In such situation, you need to load PATH
#    `Environment="__YNH_GO_LOAD_PATH__"`
#    `ExecStart=__INSTALL_DIR__/my_app`
#     You will replace __YNH_GO_LOAD_PATH__ with $ynh_go_load_path
#
#  Or Go start the app directly, then you don't need to load the PATH variable
#    `ExecStart=__YNH_GO__ my_app run`
#     You will replace __YNH_GO__ with $ynh_go
#
#
# one other variable is also available
#   - $go_path: The absolute path to Go binaries for the chosen version.
#
# usage: ynh_use_go
#
# Requires YunoHost version 3.2.2 or higher.
ynh_use_go () {
    go_version=$(ynh_app_setting_get --app=$app --key=go_version)

    # Get the absolute path of this version of Go
    go_path="$go_version_path/$go_version/bin"

    # Allow alias to be used into bash script
    shopt -s expand_aliases

    # Create an alias for the specific version of Go and a variable as fallback
    ynh_go="$go_path/go"
    alias ynh_go="$ynh_go"

    # Load the path of this version of Go in $PATH
    if [[ :$PATH: != *":$go_path"* ]]; then
        PATH="$go_path:$PATH"
    fi
    # Create an alias to easily load the PATH
    ynh_go_load_path="PATH=$PATH"

    # Sets the local application-specific Go version
    pushd $install_dir
        $goenv_install_dir/bin/goenv local $go_version
    popd
}

# Install a specific version of Go
#
# ynh_install_go will install the version of Go provided as argument by using goenv.
#
# This helper creates a /etc/profile.d/goenv.sh that configures PATH environment for goenv
# for every LOGIN user, hence your user must have a defined shell (as opposed to /usr/sbin/nologin)
#
# Don't forget to execute go-dependent command in a login environment
# (e.g. sudo --login option)
# When not possible (e.g. in systemd service definition), please use direct path
# to goenv shims (e.g. $goenv_ROOT/shims/bundle)
#
# usage: ynh_install_go --go_version=go_version
# | arg: -v, --go_version= - Version of go to install.
#
# Requires YunoHost version 3.2.2 or higher.
ynh_install_go () {
    # Declare an array to define the options of this helper.
    local legacy_args=v
    local -A args_array=( [v]=go_version= )
    local go_version
    # Manage arguments with getopts
    ynh_handle_getopts_args "$@"

    # Load goenv path in PATH
    local CLEAR_PATH="$goenv_install_dir/bin:$PATH"

    # Remove /usr/local/bin in PATH in case of Go prior installation
    PATH=$(echo $CLEAR_PATH | sed 's@/usr/local/bin:@@')

    # Move an existing Go binary, to avoid to block goenv
    test -x /usr/bin/go && mv /usr/bin/go /usr/bin/go_goenv

    # Install or update goenv
    mkdir -p $goenv_install_dir
    pushd "$goenv_install_dir"
        if ! [ -x "$goenv_install_dir/bin/goenv" ]; then
            ynh_print_info --message="Downloading goenv..."
            git init -q
            git remote add origin https://github.com/syndbg/goenv.git 
        else
            ynh_print_info --message="Updating goenv..."
        fi
        git fetch -q --tags --prune origin
        local git_latest_tag=$(git describe --tags "$(git rev-list --tags --max-count=1)")
        git checkout -q "$git_latest_tag"
        ynh_go_try_bash_extension
        goenv=$goenv_install_dir/bin/goenv
    popd

    # Install or update xxenv-latest
    mkdir -p "$goenv_install_dir/plugins/xxenv-latest"
    pushd "$goenv_install_dir/plugins/xxenv-latest"
        if ! [ -x "$goenv_install_dir/plugins/xxenv-latest/bin/goenv-latest" ]; then
            ynh_print_info --message="Downloading xxenv-latest..."
            git init -q
            git remote add origin https://github.com/momo-lab/xxenv-latest.git 
        else
            ynh_print_info --message="Updating xxenv-latest..."
        fi
        local git_latest_tag=$(git describe --tags "$(git rev-list --tags --max-count=1)")
        git checkout -q "$git_latest_tag"
    popd

    # Enable caching
    mkdir -p "${goenv_install_dir}/cache"

    # Create shims directory if needed
    mkdir -p "${goenv_install_dir}/shims"

    # Restore /usr/local/bin in PATH
    PATH=$CLEAR_PATH

    # And replace the old Go binary
    test -x /usr/bin/go_goenv && mv /usr/bin/go_goenv /usr/bin/go

    # Install the requested version of Go
    local final_go_version=$(goenv latest --print "$go_version")
    ynh_print_info --message="Installation of Go-$final_go_version"
    goenv install --skip-existing "$final_go_version"

    # Store go_version into the config of this app
<<<<<<< HEAD
    ynh_app_setting_set --app="$YNH_APP_INSTANCE_NAME" --key="go_version" --value="$final_go_version"
=======
    ynh_app_setting_set --app=$app --key=go_version --value=$final_go_version
>>>>>>> cca2962b

    # Cleanup Go versions
    ynh_cleanup_go

    # Set environment for Go users
    echo  "#goenv
export GOENV_ROOT=$goenv_install_dir
export PATH=\"$goenv_install_dir/bin:$PATH\"
eval \"\$(goenv init -)\"
#goenv" > /etc/profile.d/goenv.sh

    # Load the environment
    eval "$(goenv init -)"
}

# Remove the version of Go used by the app.
#
# This helper will also cleanup Go versions
#
# usage: ynh_remove_go
ynh_remove_go () {
<<<<<<< HEAD
    local go_version=$(ynh_app_setting_get --app="$YNH_APP_INSTANCE_NAME" --key="go_version")
=======
    local go_version=$(ynh_app_setting_get --app=$app --key=go_version)
>>>>>>> cca2962b

    # Load goenv path in PATH
    local CLEAR_PATH="$goenv_install_dir/bin:$PATH"

    # Remove /usr/local/bin in PATH in case of Go prior installation
    PATH=$(echo $CLEAR_PATH | sed 's@/usr/local/bin:@@')

    # Remove the line for this app
<<<<<<< HEAD
    ynh_app_setting_delete --app="$YNH_APP_INSTANCE_NAME" --key="go_version"
=======
    ynh_app_setting_delete --app=$app --key=go_version
>>>>>>> cca2962b

    # Cleanup Go versions
    ynh_cleanup_go
}

# Remove no more needed versions of Go used by the app.
#
# This helper will check what Go version are no more required,
# and uninstall them
# If no app uses Go, goenv will be also removed.
#
# usage: ynh_cleanup_go
ynh_cleanup_go () {

    # List required Go versions
    local installed_apps=$(yunohost app list --output-as json --quiet | jq -r .apps[].id)
    local required_go_versions=""
    for installed_app in $installed_apps
    do
        local installed_app_go_version=$(ynh_app_setting_get --app=$installed_app --key="go_version")
        if [[ $installed_app_go_version ]]
        then
            required_go_versions="${installed_app_go_version}\n${required_go_versions}"
        fi
    done

    # Remove no more needed Go versions
    local installed_go_versions=$(goenv versions --bare --skip-aliases | grep -Ev '/')
    for installed_go_version in $installed_go_versions
    do
        if ! `echo ${required_go_versions} | grep "${installed_go_version}" 1>/dev/null 2>&1`
        then
            ynh_print_info --message="Removing of Go-$installed_go_version"
            $goenv_install_dir/bin/goenv uninstall --force "$installed_go_version"
        fi
    done

    # If none Go version is required
    if [[ ! $required_go_versions ]]
    then
        # Remove goenv environment configuration
        ynh_print_info --message="Removing of goenv"
        ynh_secure_remove --file="$goenv_install_dir"
        ynh_secure_remove --file="/etc/profile.d/goenv.sh"
    fi
}<|MERGE_RESOLUTION|>--- conflicted
+++ resolved
@@ -159,11 +159,7 @@
     goenv install --skip-existing "$final_go_version"
 
     # Store go_version into the config of this app
-<<<<<<< HEAD
-    ynh_app_setting_set --app="$YNH_APP_INSTANCE_NAME" --key="go_version" --value="$final_go_version"
-=======
-    ynh_app_setting_set --app=$app --key=go_version --value=$final_go_version
->>>>>>> cca2962b
+    ynh_app_setting_set --app="$app" --key="go_version" --value="$final_go_version"
 
     # Cleanup Go versions
     ynh_cleanup_go
@@ -185,11 +181,7 @@
 #
 # usage: ynh_remove_go
 ynh_remove_go () {
-<<<<<<< HEAD
-    local go_version=$(ynh_app_setting_get --app="$YNH_APP_INSTANCE_NAME" --key="go_version")
-=======
-    local go_version=$(ynh_app_setting_get --app=$app --key=go_version)
->>>>>>> cca2962b
+    local go_version=$(ynh_app_setting_get --app="$app" --key="go_version")
 
     # Load goenv path in PATH
     local CLEAR_PATH="$goenv_install_dir/bin:$PATH"
@@ -198,11 +190,7 @@
     PATH=$(echo $CLEAR_PATH | sed 's@/usr/local/bin:@@')
 
     # Remove the line for this app
-<<<<<<< HEAD
-    ynh_app_setting_delete --app="$YNH_APP_INSTANCE_NAME" --key="go_version"
-=======
-    ynh_app_setting_delete --app=$app --key=go_version
->>>>>>> cca2962b
+    ynh_app_setting_delete --app="$app" --key="go_version"
 
     # Cleanup Go versions
     ynh_cleanup_go

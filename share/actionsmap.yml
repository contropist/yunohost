--- conflicted
+++ resolved
@@ -541,57 +541,6 @@
                     extra:
                         pattern: *pattern_domain
 
-<<<<<<< HEAD
-=======
-        ### certificate_status()
-        cert-status:
-            deprecated: true
-            action_help: List status of current certificates (all by default).
-            arguments:
-                domain_list:
-                    help: Domains to check
-                    nargs: "*"
-                --full:
-                    help: Show more details
-                    action: store_true
-
-        ### certificate_install()
-        cert-install:
-            deprecated: true
-            action_help: Install Let's Encrypt certificates for given domains (all by default).
-            arguments:
-                domain_list:
-                    help: Domains for which to install the certificates
-                    nargs: "*"
-                --force:
-                    help: Install even if current certificate is not self-signed
-                    action: store_true
-                --no-checks:
-                    help: Does not perform any check that your domain seems correctly configured (DNS, reachability) before attempting to install. (Not recommended)
-                    action: store_true
-                --self-signed:
-                    help: Install self-signed certificate instead of Let's Encrypt
-                    action: store_true
-
-        ### certificate_renew()
-        cert-renew:
-            deprecated: true
-            action_help: Renew the Let's Encrypt certificates for given domains (all by default).
-            arguments:
-                domain_list:
-                    help: Domains for which to renew the certificates
-                    nargs: "*"
-                --force:
-                    help: Ignore the validity threshold (15 days)
-                    action: store_true
-                --email:
-                    help: Send an email to root with logs if some renewing fails
-                    action: store_true
-                --no-checks:
-                    help: Does not perform any check that your domain seems correctly configured (DNS, reachability) before attempting to renew. (Not recommended)
-                    action: store_true
-
->>>>>>> 02e6346b
         ### domain_url_available()
         url-available:
             hide_in_help: True
@@ -791,7 +740,7 @@
                             help: Domains for which to renew the certificates
                             nargs: "*"
                         --force:
-                            help: Ignore the validity threshold (30 days)
+                            help: Ignore the validity threshold (15 days)
                             action: store_true
                         --email:
                             help: Send an email to root with logs if some renewing fails

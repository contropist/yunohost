{
    "action_invalid": "إجراء غير صالح '{action}'",
    "admin_password": "كلمة السر الإدارية",
    "admin_password_change_failed": "لا يمكن تعديل الكلمة السرية",
    "admin_password_changed": "عُدلت كلمة السر الإدارية",
    "app_already_installed": "{app} تم تنصيبه مِن قبل",
    "app_already_up_to_date": "{app} حديثٌ",
    "app_argument_required": "المُعامِل '{name}' مطلوب",
    "app_extraction_failed": "تعذر فك الضغط عن ملفات التنصيب",
    "app_install_files_invalid": "ملفات التنصيب خاطئة",
    "app_not_correctly_installed": "يبدو أن التطبيق {app} لم يتم تنصيبه بشكل صحيح",
    "app_not_installed": "إنّ التطبيق {app} غير مُنصَّب",
    "app_not_properly_removed": "لم يتم حذف تطبيق {app} بشكلٍ جيّد",
    "app_removed": "تمت إزالة تطبيق {app}",
    "app_requirements_checking": "جار فحص الحزم اللازمة لـ {app}…",
    "app_sources_fetch_failed": "تعذرت عملية جلب مصادر الملفات",
    "app_unknown": "برنامج مجهول",
    "app_upgrade_app_name": "جارٍ تحديث {app}…",
    "app_upgrade_failed": "تعذرت عملية ترقية {app}",
    "app_upgrade_some_app_failed": "تعذرت عملية ترقية بعض التطبيقات",
    "app_upgraded": "تم تحديث التطبيق {app}",
    "ask_firstname": "الإسم",
    "ask_lastname": "اللقب",
    "ask_main_domain": "النطاق الرئيسي",
    "ask_new_admin_password": "كلمة السر الإدارية الجديدة",
    "ask_password": "كلمة السر",
    "backup_applying_method_copy": "جارٍ نسخ كافة الملفات إلى النسخة الإحتياطية …",
    "backup_applying_method_tar": "جارٍ إنشاء ملف TAR للنسخة الاحتياطية…",
    "backup_created": "تم إنشاء النسخة الإحتياطية",
    "backup_method_copy_finished": "إنتهت عملية النسخ الإحتياطي",
    "backup_nothings_done": "ليس هناك أي شيء للحفظ",
    "backup_output_directory_required": "يتوجب عليك تحديد مجلد لتلقي النسخ الإحتياطية",
    "certmanager_cert_install_success": "تمت عملية تنصيب شهادة Let's Encrypt بنجاح على النطاق '{domain}'",
    "certmanager_cert_install_success_selfsigned": "نجحت عملية تثبيت الشهادة الموقعة ذاتيا الخاصة بالنطاق '{domain}'",
    "certmanager_cert_renew_success": "نجحت عملية تجديد شهادة Let's Encrypt الخاصة باسم النطاق '{domain}'",
    "certmanager_cert_signing_failed": "فشل إجراء توقيع الشهادة الجديدة",
    "certmanager_no_cert_file": "تعذرت عملية قراءة شهادة نطاق {domain} (الملف : {file})",
    "domain_created": "تم إنشاء النطاق",
    "domain_creation_failed": "تعذرت عملية إنشاء النطاق",
    "domain_deleted": "تم حذف النطاق",
    "domain_exists": "اسم النطاق موجود سلفًا",
    "domains_available": "النطاقات المتوفرة :",
    "done": "تم",
    "downloading": "عملية التنزيل جارية …",
    "dyndns_ip_updated": "لقد تم تحديث عنوان الإيبي الخاص بك على نظام أسماء النطاقات الديناميكي",
    "dyndns_key_generating": "عملية توليد مفتاح نظام أسماء النطاقات جارية. يمكن للعملية أن تستغرق بعضا من الوقت…",
    "dyndns_key_not_found": "لم يتم العثور على مفتاح DNS الخاص باسم النطاق هذا",
    "extracting": "عملية فك الضغط جارية …",
    "installation_complete": "إكتملت عملية التنصيب",
    "main_domain_change_failed": "تعذّر تغيير النطاق الأساسي",
    "main_domain_changed": "تم تغيير النطاق الأساسي",
    "migrations_skip_migration": "جارٍ تجاهل التهجير {id}…",
    "pattern_domain": "يتوجب أن يكون إسم نطاق صالح (مثل my-domain.org)",
    "pattern_email": "يتوجب أن يكون عنوان بريد إلكتروني صالح (مثل someone@domain.org)",
    "pattern_password": "يتوجب أن تكون مكونة من 3 حروف على الأقل",
    "restore_extracting": "جارٍ فك الضغط عن الملفات التي نحتاجها من النسخة الاحتياطية…",
    "server_shutdown": "سوف ينطفئ الخادوم",
    "server_shutdown_confirm": "سوف ينطفئ الخادوم حالا. متأكد ؟ [{answers}]",
    "server_reboot": "سيعاد تشغيل الخادوم",
    "server_reboot_confirm": "سيعاد تشغيل الخادوم في الحين. هل أنت متأكد ؟ [{answers}]",
    "service_add_failed": "تعذرت إضافة خدمة '{service}'",
    "service_already_stopped": "إنّ خدمة '{service}' متوقفة مِن قبلُ",
    "service_disabled": "لن يتم إطلاق خدمة '{service}' أثناء بداية تشغيل النظام.",
    "service_enabled": "تم تنشيط خدمة '{service}'",
    "service_removed": "تمت إزالة خدمة '{service}'",
    "service_started": "تم إطلاق تشغيل خدمة '{service}'",
    "service_stopped": "تمّ إيقاف خدمة '{service}'",
    "system_upgraded": "تمت عملية ترقية النظام",
    "unlimit": "دون تحديد الحصة",
    "updating_apt_cache": "جارٍ جلب قائمة حُزم النظام المحدّثة المتوفرة…",
    "upgrade_complete": "اكتملت عملية الترقية و التحديث",
    "upgrading_packages": "عملية ترقية الحُزم جارية …",
    "upnp_disabled": "تم تعطيل UPnP",
    "user_created": "تم إنشاء المستخدم",
    "user_deleted": "تم حذف المستخدم",
    "user_deletion_failed": "لا يمكن حذف المستخدم",
    "user_unknown": "المستخدم {user} مجهول",
    "user_update_failed": "لا يمكن تحديث المستخدم",
    "user_updated": "تم تحديث المستخدم",
    "yunohost_installing": "عملية تنصيب يونوهوست جارية …",
    "yunohost_not_installed": "إنَّ واي يونوهوست ليس مُنَصَّب أو هو مثبت حاليا بشكل خاطئ. قم بتنفيذ الأمر 'yunohost tools postinstall'",
    "migrations_list_conflict_pending_done": "لا يمكنك استخدام --previous و --done معًا على نفس سطر الأوامر.",
    "service_description_metronome": "يُدير حسابات الدردشة الفورية XMPP",
    "service_description_nginx": "يقوم بتوفير النفاذ و السماح بالوصول إلى كافة مواقع الويب المستضافة على خادومك",
    "service_description_postfix": "يقوم بإرسال و تلقي الرسائل البريدية الإلكترونية",
    "service_description_yunohost-api": "يقوم بإدارة التفاعلات ما بين واجهة الويب لواي يونوهوست و النظام",
    "log_app_change_url": "تعديل رابط تطبيق '{}'",
    "log_app_install": "تنصيب تطبيق '{}'",
    "log_app_remove": "حذف تطبيق '{}'",
    "log_app_upgrade": "تحديث تطبيق '{}'",
    "log_app_makedefault": "تعيين '{}' كتطبيق افتراضي",
    "log_available_on_yunopaste": "هذا السجل متوفر الآن على {url}",
    "log_backup_restore_system": "استرجاع النظام مِن نسخة احتياطية",
    "log_backup_restore_app": "استرجاع '{}' مِن نسخة احتياطية",
    "log_remove_on_failed_install": "حذف '{}' بعد فشل التنصيب",
    "log_domain_add": "إضافة النطاق '{}' إلى إعدادات النظام",
    "log_domain_remove": "حذف النطاق '{}' مِن إعدادات النظام",
    "log_dyndns_subscribe": "تسجيل اسم نطاق واي يونوهوست فرعي '{}'",
    "log_dyndns_update": "تحديث عنوان الإيبي ذي الصلة مع اسم النطاق الفرعي واي يونوهوست '{}'",
    "log_letsencrypt_cert_install": "تنصيب شهادة Let’s Encrypt على النطاق '{}'",
    "log_selfsigned_cert_install": "تنصيب شهادة موقَّعَة ذاتيا على اسم النطاق '{}'",
    "log_letsencrypt_cert_renew": "تجديد شهادة Let's Encrypt لـ '{}'",
    "log_user_create": "إضافة المستخدم '{}'",
    "log_user_delete": "حذف المستخدم '{}'",
    "log_user_update": "تحديث معلومات المستخدم '{}'",
    "log_domain_main_domain": "جعل '{}' كنطاق أساسي",
    "log_tools_upgrade": "تحديث حُزم ديبيان",
    "log_tools_shutdown": "إطفاء الخادم",
    "log_tools_reboot": "إعادة تشغيل الخادم",
    "service_description_dnsmasq": "مُكلَّف بتحليل أسماء النطاقات (DNS)",
    "service_description_mysql": "يقوم بتخزين بيانات التطبيقات (قواعد بيانات SQL)",
    "service_description_rspamd": "يقوم بتصفية البريد المزعج و إدارة ميزات أخرى للبريد",
    "service_description_yunohost-firewall": "يُدير فتح وإغلاق منافذ الاتصال إلى الخدمات",
    "aborting": "إلغاء.",
    "admin_password_too_long": "يرجى اختيار كلمة سرية أقصر مِن 127 حرف",
    "app_not_upgraded": "",
    "app_start_install": "جارٍ تثبيت {app}…",
    "app_start_remove": "جارٍ حذف {app}…",
    "app_start_restore": "جارٍ استرجاع {app}…",
    "app_upgrade_several_apps": "سوف يتم تحديث التطبيقات التالية: {apps}",
    "ask_new_domain": "نطاق جديد",
    "ask_new_path": "مسار جديد",
    "password_too_simple_1": "يجب أن يكون طول الكلمة السرية على الأقل 8 حروف",
    "already_up_to_date": "كل شيء على ما يرام. ليس هناك ما يتطلّب تحديثًا.",
    "service_description_slapd": "يخزّن المستخدمين والنطاقات والمعلومات المتعلقة بها",
    "service_reloaded": "تم إعادة تشغيل خدمة '{service}'",
    "service_restarted": "تم إعادة تشغيل خدمة  '{service}'",
    "group_unknown": "الفريق '{group}' مجهول",
    "group_deletion_failed": "فشلت عملية حذف الفريق '{group}': {error}",
    "group_deleted": "تم حذف الفريق '{group}'",
    "group_created": "تم إنشاء الفريق '{group}'",
    "dyndns_could_not_check_available": "لا يمكن التحقق مِن أنّ {domain} متوفر على {provider}.",
    "backup_mount_archive_for_restore": "جارٍ تهيئة النسخة الاحتياطية للاسترجاع…",
    "root_password_replaced_by_admin_password": "لقد تم استبدال كلمة سر الجذر root بالكلمة الإدارية لـ admin.",
    "app_action_broke_system": "يبدو أنّ هذا الإجراء أدّى إلى تحطيم هذه الخدمات المهمة: {services}",
    "diagnosis_basesystem_host": "هذا الخادم يُشغّل ديبيان {debian_version}",
    "diagnosis_basesystem_kernel": "هذا الخادم يُشغّل نواة لينكس {kernel_version}",
    "diagnosis_basesystem_ynh_single_version": "{package} الإصدار: {version} ({repo})",
    "diagnosis_basesystem_ynh_main_version": "هذا الخادم يُشغّل YunoHost {main_version} ({repo})",
    "diagnosis_everything_ok": "كل شيء يبدو على ما يرام في {category}!",
    "diagnosis_ip_connected_ipv4": "الخادم مُتّصل بالإنترنت عبر IPv4!",
    "diagnosis_ip_connected_ipv6": "الخادم مُتّصل بالإنترنت عبر IPv6!",
    "diagnosis_ip_not_connected_at_all": "يبدو أنّ الخادم غير مُتّصل بتاتا بالإنترنت!؟",
    "app_install_failed": "لا يمكن تنصيب {app}: {error}",
    "apps_already_up_to_date": "كافة التطبيقات مُحدّثة",
    "app_remove_after_failed_install": "جارٍ حذف التطبيق بعدما فشل تنصيبه…",
    "apps_catalog_updating": "جارٍ تحديث فهرس التطبيقات…",
    "apps_catalog_update_success": "تم تحديث فهرس التطبيقات!",
    "diagnosis_domain_expiration_error": "ستنتهي مدة صلاحية بعض النطاقات في القريب العاجل!",
    "diagnosis_domain_expiration_warning": "ستنتهي مدة صلاحية بعض النطاقات قريبًا!",
    "diagnosis_ports_could_not_diagnose_details": "خطأ: {error}",
    "diagnosis_description_regenconf": "إعدادات النظام",
    "diagnosis_description_mail": "البريد الإلكتروني",
    "diagnosis_description_web": "الويب",
    "diagnosis_description_systemresources": "موارد النظام",
    "diagnosis_description_services": "حالة الخدمات",
    "diagnosis_description_dnsrecords": "تسجيلات خدمة DNS",
    "diagnosis_description_ip": "الإتصال بالإنترنت",
    "diagnosis_description_basesystem": "النظام الأساسي",
<<<<<<< HEAD
    "global_settings_setting_admin_strength": "قوة الكلمة السرية الإدارية",
    "global_settings_setting_user_strength": "قوة الكلمة السرية للمستخدم",
    "field_invalid": "الحقل غير صحيح : '{}'"
=======
    "field_invalid": "الحقل غير صحيح : '{}'",
    "diagnosis_ignored_issues": "(+ {nb_ignored} مشاكل تم تجاهلها)"
>>>>>>> fe4f8b4d
}<|MERGE_RESOLUTION|>--- conflicted
+++ resolved
@@ -157,12 +157,8 @@
     "diagnosis_description_dnsrecords": "تسجيلات خدمة DNS",
     "diagnosis_description_ip": "الإتصال بالإنترنت",
     "diagnosis_description_basesystem": "النظام الأساسي",
-<<<<<<< HEAD
     "global_settings_setting_admin_strength": "قوة الكلمة السرية الإدارية",
     "global_settings_setting_user_strength": "قوة الكلمة السرية للمستخدم",
-    "field_invalid": "الحقل غير صحيح : '{}'"
-=======
     "field_invalid": "الحقل غير صحيح : '{}'",
     "diagnosis_ignored_issues": "(+ {nb_ignored} مشاكل تم تجاهلها)"
->>>>>>> fe4f8b4d
 }
--- conflicted
+++ resolved
@@ -8,16 +8,8 @@
   py311-black-{run,check}: black
   py311-mypy: mypy >= 0.900
 commands =
-<<<<<<< HEAD
         py311-lint: flake8 src doc maintenance tests --ignore E402,E501,E203,W503,E741 --exclude src/tests,src/vendor
         py311-invalidcode: flake8 src bin maintenance --exclude src/tests,src/vendor --select F,E722,W605
         py311-black-check: black --check --diff bin src doc maintenance tests
         py311-black-run: black bin src doc maintenance tests
-        py311-mypy: mypy --ignore-missing-import --install-types --non-interactive --follow-imports silent src/ --exclude (acme_tiny|migrations)
-=======
-        py39-lint: flake8 src doc maintenance tests --ignore E402,E501,E203,W503,E741 --exclude src/tests,src/vendor
-        py39-invalidcode: flake8 src bin maintenance --exclude src/tests,src/vendor --select F,E722,W605
-        py39-black-check: black --check --diff bin src doc maintenance tests
-        py39-black-run: black bin src doc maintenance tests
-        py39-mypy: mypy  --ignore-missing-import --install-types --non-interactive --follow-imports silent src/ --exclude (acme_tiny|migrations|tests)
->>>>>>> 843771ea
+        py311-mypy: mypy --ignore-missing-import --install-types --non-interactive --follow-imports silent src/ --exclude (acme_tiny|migrations|tests)
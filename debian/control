--- conflicted
+++ resolved
@@ -12,11 +12,7 @@
 Depends: ${python:Depends}, ${misc:Depends}
  , moulinette (>= 2.7.1), ssowat (>= 2.7.1)
  , python-psutil, python-requests, python-dnspython, python-openssl
-<<<<<<< HEAD
- , python-apt, python-miniupnpc, python-jinja2
-=======
- , python-apt, python-miniupnpc, python-dbus
->>>>>>> 1ec8b4d5
+ , python-apt, python-miniupnpc, python-dbus, python-jinja2
  , glances
  , dnsutils, bind9utils, unzip, git, curl, cron, wget
  , ca-certificates, netcat-openbsd, iproute
